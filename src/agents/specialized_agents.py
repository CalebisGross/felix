--- conflicted
+++ resolved
@@ -28,8 +28,6 @@
 logger = logging.getLogger(__name__)
 from src.llm.token_budget import TokenBudgetManager
 from src.llm.web_search_client import WebSearchClient, SearchResult
-<<<<<<< HEAD
-=======
 
 
 # Shared tool instructions header for all specialized agents
@@ -186,7 +184,6 @@
 ━━━━━━━━━━━━━━━━━━━━━━━━━━━━━━━━━━━━━━━━━━━━━━━━━━━━━━━━━
 
 """
->>>>>>> 0cb39d13
 
 
 class ResearchAgent(LLMAgent):
@@ -205,12 +202,8 @@
                  token_budget_manager: Optional[TokenBudgetManager] = None,
                  max_tokens: Optional[int] = None,
                  web_search_client: Optional[WebSearchClient] = None,  # DEPRECATED: Web search now handled by CentralPost
-<<<<<<< HEAD
-                 max_web_queries: int = 3):  # DEPRECATED
-=======
                  max_web_queries: int = 3,  # DEPRECATED
                  prompt_manager: Optional['PromptManager'] = None):
->>>>>>> 0cb39d13
         """
         Initialize research agent.
 
@@ -224,10 +217,7 @@
             max_tokens: Maximum tokens per processing stage
             web_search_client: DEPRECATED - Web search now handled by CentralPost
             max_web_queries: DEPRECATED
-<<<<<<< HEAD
-=======
             prompt_manager: Optional prompt manager for custom prompts
->>>>>>> 0cb39d13
         """
         super().__init__(
             agent_id=agent_id,
@@ -250,12 +240,9 @@
         position_info = self.get_position_info(current_time)
         depth_ratio = position_info.get("depth_ratio", 0.0)
 
-<<<<<<< HEAD
-=======
         # Determine if strict mode is active
         strict_mode = self.token_budget_manager and self.token_budget_manager.strict_mode if self.token_budget_manager else False
 
->>>>>>> 0cb39d13
         # Check for "direct answer mode" - when trustable knowledge exists for simple query
         logger.info(f"🔍 DIRECT ANSWER MODE CHECK for {self.agent_id}")
         logger.info(f"   task.knowledge_entries exists: {hasattr(task, 'knowledge_entries')}")
@@ -352,8 +339,6 @@
             )
             stage_token_budget = token_allocation.stage_budget
 
-<<<<<<< HEAD
-=======
         # Try to get prompt from PromptManager first
         if self.prompt_manager:
             prompt_key = self._determine_prompt_key(depth_ratio, strict_mode)
@@ -462,7 +447,6 @@
 
     def _build_hardcoded_prompt(self, depth_ratio: float, strict_mode: bool) -> str:
         """Build hardcoded prompt as fallback when PromptManager not available."""
->>>>>>> 0cb39d13
         base_prompt = f"""You are a specialized RESEARCH AGENT in the Felix multi-agent system.
 
 Research Domain: {self.research_domain}
@@ -517,68 +501,8 @@
 - Prepare findings for analysis agents
 - Ensure accuracy and completeness
 """
-<<<<<<< HEAD
-        
-        if self.shared_context:
-            base_prompt += "\n\nContext from Other Agents:\n"
-            for key, value in self.shared_context.items():
-                base_prompt += f"- {key}: {value}\n"
-
-        # Add knowledge entries if available
-        knowledge_summary = ""
-        if task.knowledge_entries and len(task.knowledge_entries) > 0:
-            knowledge_summary = "\n\nRelevant Knowledge from Memory:\n"
-            for entry in task.knowledge_entries:
-                # Extract key information from knowledge entry
-                if hasattr(entry, 'content'):
-                    # Extract 'result' key from dictionary if present (web search results)
-                    if isinstance(entry.content, dict):
-                        content_str = entry.content.get('result', str(entry.content))
-                    else:
-                        content_str = str(entry.content)
-                else:
-                    content_str = str(entry)
-
-                confidence = entry.confidence_level.value if hasattr(entry, 'confidence_level') else "unknown"
-                source = entry.source_agent if hasattr(entry, 'source_agent') else "system"
-                domain = entry.domain if hasattr(entry, 'domain') else "unknown"
-
-                # Use longer truncation for web_search domain (detailed factual data)
-                max_chars = 400 if domain == "web_search" else 200
-                if len(content_str) > max_chars:
-                    content_str = content_str[:max_chars-3] + "..."
-
-                # Add emoji prefix for web search entries
-                prefix = "🌐" if domain == "web_search" else "📝"
-                knowledge_summary += f"{prefix} [{source}, conf: {confidence}]: {content_str}\n"
-
-            # Add important instructions for using available knowledge
-            knowledge_summary += "\nIMPORTANT: Use the knowledge provided above to answer the task if possible. "
-            knowledge_summary += "Only request additional web search if the available knowledge is insufficient or outdated.\n"
-
-        base_prompt += knowledge_summary
-        base_prompt += f"""
-Task Context: {task.context}
-
-Remember: As a research agent, your job is to gather information, not to synthesize or conclude.
-Focus on providing raw material and insights for other agents to build upon.
-"""
-        
-        # Add token budget guidance if available
-        if token_allocation:
-            budget_guidance = f"\n\nToken Budget Guidance:\n{token_allocation.style_guidance}"
-            if token_allocation.compression_ratio > 0.5:
-                budget_guidance += f"\nCompress previous research insights by ~{token_allocation.compression_ratio:.0%} while preserving key findings."
-            
-            enhanced_prompt = base_prompt + budget_guidance
-        else:
-            enhanced_prompt = base_prompt
-        
-        return enhanced_prompt, stage_token_budget
-=======
 
         return base_prompt
->>>>>>> 0cb39d13
 
     def process_research_task(self, task: LLMTask, current_time: float,
                               central_post: Optional['CentralPost'] = None) -> LLMResult:
