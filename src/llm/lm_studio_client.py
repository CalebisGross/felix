--- conflicted
+++ resolved
@@ -824,32 +824,6 @@
         depth_ratio = position_info.get("depth_ratio", 0.0)
         radius = position_info.get("radius", 0.0)
         
-<<<<<<< HEAD
-        base_prompt = f"""⚠️⚠️⚠️ CRITICAL TOOL AVAILABLE ⚠️⚠️⚠️
-
-🔍 WEB SEARCH - USE THIS FOR CURRENT INFORMATION:
-If you need current/real-time data (dates, times, recent events, latest stats), write EXACTLY:
-WEB_SEARCH_NEEDED: [your query]
-
-EXAMPLES - COPY THIS FORMAT:
-✓ Time query: "WEB_SEARCH_NEEDED: current date and time"
-✓ Recent event: "WEB_SEARCH_NEEDED: 2024 election results"
-✓ Latest stat: "WEB_SEARCH_NEEDED: current inflation rate"
-
-🚨 DO NOT say "I cannot access" - REQUEST A SEARCH FIRST!
-
-━━━━━━━━━━━━━━━━━━━━━━━━━━━━━━━━━━━━━━━━━━━━━━━━━━━━━━━━━
-
-You are a {agent_type} agent in Felix multi-agent system.
-
-Position:
-- Depth: {depth_ratio:.2f} (0.0=top, 1.0=bottom)
-- Radius: {radius:.2f}
-- Stage: {"Early/Broad" if depth_ratio < 0.3 else "Middle/Focused" if depth_ratio < 0.7 else "Final/Precise"}
-
-⚠️ OUTPUT LIMIT: Response will be CUT OFF if too long. BE CONCISE.
-
-=======
         base_prompt = f"""⚠️⚠️⚠️ CRITICAL TOOLS AVAILABLE ⚠️⚠️⚠️
 
 🔍 WEB SEARCH - USE THIS FOR CURRENT INFORMATION:
@@ -894,7 +868,6 @@
 
 ⚠️ OUTPUT LIMIT: Response will be CUT OFF if too long. BE CONCISE.
 
->>>>>>> 0cb39d13
 Your Role:
 """
         
