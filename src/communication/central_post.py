"""
Central coordination system for the Felix Framework.

The central post manages communication and coordination between agents,
implementing the hub of the spoke-based communication model from thefelix.md.

Mathematical Foundation:
- Spoke communication: O(N) message complexity vs O(N²) mesh topology
- Maximum communication distance: R_top (helix outer radius)
- Performance metrics for Hypothesis H2 validation and statistical analysis

Key Features:
- Agent registration and connection management
- FIFO message queuing with guaranteed ordering
- Performance metrics collection (throughput, latency, overhead ratios)
- Scalability up to 133 agents (matching OpenSCAD model parameters)

Implementation supports rigorous testing of Hypothesis H2 communication efficiency claims.
"""

import time
import uuid
import random
import logging
import threading
from enum import Enum
from typing import Dict, List, Optional, Any, Tuple, TYPE_CHECKING, Callable
from dataclasses import dataclass, field
from collections import deque
from queue import Queue, Empty
import asyncio

# Memory system imports
from src.memory.knowledge_store import KnowledgeStore, KnowledgeEntry, KnowledgeType, ConfidenceLevel
from src.memory.task_memory import TaskMemory, TaskPattern, TaskOutcome
from src.memory.context_compression import ContextCompressor, CompressionStrategy

# System execution imports (for system autonomy)
from src.execution import SystemExecutor, TrustManager, CommandHistory, TrustLevel, CommandResult

# Dynamic spawning imports - moved to avoid circular imports

if TYPE_CHECKING:
    from agents.llm_agent import LLMAgent
    from core.helix_geometry import HelixGeometry
    from llm.lm_studio_client import LMStudioClient
    from llm.token_budget import TokenBudgetManager

# Set up logging
logger = logging.getLogger(__name__)


class MessageType(Enum):
    """Types of messages in the communication system."""
    TASK_REQUEST = "task_request"
    TASK_ASSIGNMENT = "task_assignment"
    STATUS_UPDATE = "status_update"
    TASK_COMPLETE = "task_complete"
    ERROR_REPORT = "error_report"
    # Phase-aware message types for agent awareness
    PHASE_ANNOUNCE = "phase_announce"  # Agent announces entering new phase
    CONVERGENCE_SIGNAL = "convergence_signal"  # Agent signals convergence readiness
    COLLABORATION_REQUEST = "collaboration_request"  # Agent seeks peers in same phase
    SYNTHESIS_READY = "synthesis_ready"  # Signal that synthesis criteria met
    AGENT_QUERY = "agent_query"  # Agent queries for awareness information
    AGENT_DISCOVERY = "agent_discovery"  # Response with agent information
    # System action message types for system autonomy
    SYSTEM_ACTION_REQUEST = "system_action_request"  # Agent requests command execution
    SYSTEM_ACTION_RESULT = "system_action_result"  # CentralPost broadcasts execution result
    SYSTEM_ACTION_APPROVAL_NEEDED = "system_action_approval_needed"  # Command needs approval
    SYSTEM_ACTION_DENIED = "system_action_denied"  # Command blocked or denied


@dataclass
class Message:
    """Message structure for communication between agents and central post."""
    sender_id: str
    message_type: MessageType
    content: Dict[str, Any]
    timestamp: float
    message_id: str = field(default_factory=lambda: str(uuid.uuid4()))


class AgentRegistry:
    """
    Registry for tracking agents by their helical position and phase.

    This class enables agent awareness through position-based tracking,
    supporting the helical convergence model where agents move from
    exploration (top) to synthesis (bottom).

    Phase definitions:
    - Exploration (0.0-0.3): Wide radius, broad discovery
    - Analysis (0.3-0.7): Converging radius, pattern identification
    - Synthesis (0.7-1.0): Narrow radius, focused output
    """

    def __init__(self):
        """Initialize the agent registry with phase-based tracking."""
        # Track agents by their current phase
        self._agents_by_phase: Dict[str, Dict[str, Dict[str, Any]]] = {
            'exploration': {},  # depth_ratio 0.0-0.3
            'analysis': {},     # depth_ratio 0.3-0.7
            'synthesis': {}     # depth_ratio 0.7-1.0
        }

        # Position index: agent_id -> position info
        self._position_index: Dict[str, Dict[str, Any]] = {}

        # Capability matrix: agent_id -> capabilities
        self._capability_matrix: Dict[str, Dict[str, Any]] = {}

        # Agent metadata: agent_id -> full metadata
        self._agent_metadata: Dict[str, Dict[str, Any]] = {}

        # Performance tracking: agent_id -> performance metrics
        self._performance_metrics: Dict[str, Dict[str, Any]] = {}

        # Collaboration tracking: agent_id -> list of influenced agents
        self._collaboration_graph: Dict[str, List[str]] = {}

        # Confidence history: track confidence over time
        self._confidence_history: List[Tuple[float, str, float]] = []  # (time, agent_id, confidence)

    def register_agent(self, agent_id: str, metadata: Dict[str, Any]) -> None:
        """
        Register an agent with its initial metadata.

        Args:
            agent_id: Unique identifier for the agent
            metadata: Agent metadata including type, spawn_time, capabilities
        """
        self._agent_metadata[agent_id] = metadata

        # Extract capabilities if provided
        if 'capabilities' in metadata:
            self._capability_matrix[agent_id] = metadata['capabilities']

        # Initialize performance metrics
        self._performance_metrics[agent_id] = {
            'messages_sent': 0,
            'avg_confidence': 0.0,
            'processing_time': 0.0,
            'tokens_used': 0
        }

        # Initialize collaboration tracking
        self._collaboration_graph[agent_id] = []

        # Determine initial phase based on spawn_time
        spawn_time = metadata.get('spawn_time', 0.0)
        initial_phase = self._get_phase_from_depth(spawn_time)
        self._agents_by_phase[initial_phase][agent_id] = metadata

    def update_agent_position(self, agent_id: str, position_info: Dict[str, Any]) -> None:
        """
        Update an agent's position on the helix.

        Args:
            agent_id: Agent identifier
            position_info: Dictionary containing x, y, z, depth_ratio, radius
        """
        if agent_id not in self._agent_metadata:
            return

        # Store position
        self._position_index[agent_id] = position_info

        # Update phase tracking
        depth_ratio = position_info.get('depth_ratio', 0.0)
        new_phase = self._get_phase_from_depth(depth_ratio)

        # Remove from old phase if necessary
        for phase in self._agents_by_phase:
            if agent_id in self._agents_by_phase[phase] and phase != new_phase:
                del self._agents_by_phase[phase][agent_id]

        # Add to new phase
        self._agents_by_phase[new_phase][agent_id] = self._agent_metadata[agent_id]

    def update_agent_performance(self, agent_id: str, metrics: Dict[str, Any]) -> None:
        """
        Update agent performance metrics.

        Args:
            agent_id: Agent identifier
            metrics: Performance metrics to update
        """
        if agent_id in self._performance_metrics:
            for key, value in metrics.items():
                if key == 'confidence':
                    # Track confidence history
                    self._confidence_history.append((time.time(), agent_id, value))
                    # Update running average
                    old_avg = self._performance_metrics[agent_id].get('avg_confidence', 0.0)
                    count = self._performance_metrics[agent_id].get('messages_sent', 0)
                    new_avg = (old_avg * count + value) / (count + 1) if count > 0 else value
                    self._performance_metrics[agent_id]['avg_confidence'] = new_avg
                else:
                    self._performance_metrics[agent_id][key] = value

    def record_collaboration(self, agent_id: str, influenced_agent_id: str) -> None:
        """
        Record that one agent influenced another.

        Args:
            agent_id: Agent that provided influence
            influenced_agent_id: Agent that was influenced
        """
        if agent_id in self._collaboration_graph:
            if influenced_agent_id not in self._collaboration_graph[agent_id]:
                self._collaboration_graph[agent_id].append(influenced_agent_id)

    def get_agents_in_phase(self, phase: str) -> Dict[str, Dict[str, Any]]:
        """
        Get all agents currently in a specific phase.

        Args:
            phase: Phase name ('exploration', 'analysis', or 'synthesis')

        Returns:
            Dictionary of agents in the specified phase
        """
        return self._agents_by_phase.get(phase, {}).copy()

    def get_nearby_agents(self, agent_id: str, radius_threshold: float = 0.1) -> List[str]:
        """
        Find agents at similar depth on the helix.

        Args:
            agent_id: Reference agent
            radius_threshold: Maximum depth difference

        Returns:
            List of agent IDs within threshold
        """
        if agent_id not in self._position_index:
            return []

        ref_depth = self._position_index[agent_id].get('depth_ratio', 0.0)
        nearby = []

        for other_id, pos_info in self._position_index.items():
            if other_id != agent_id:
                other_depth = pos_info.get('depth_ratio', 0.0)
                if abs(ref_depth - other_depth) <= radius_threshold:
                    nearby.append(other_id)

        return nearby

    def get_convergence_status(self) -> Dict[str, Any]:
        """
        Analyze team convergence toward synthesis.

        Returns:
            Dictionary with convergence metrics
        """
        # Calculate confidence trend
        recent_confidence = self._get_recent_confidence_trend()

        # Count agents by phase
        phase_distribution = {
            phase: len(agents)
            for phase, agents in self._agents_by_phase.items()
        }

        # Check for synthesis readiness
        synthesis_agents = self._agents_by_phase.get('synthesis', {})
        synthesis_ready = False

        for agent_id in synthesis_agents:
            if agent_id in self._performance_metrics:
                avg_conf = self._performance_metrics[agent_id].get('avg_confidence', 0.0)
                if avg_conf >= 0.8:
                    synthesis_ready = True
                    break

        return {
            'confidence_trend': recent_confidence,
            'phase_distribution': phase_distribution,
            'synthesis_ready': synthesis_ready,
            'total_agents': sum(phase_distribution.values()),
            'collaboration_density': self._calculate_collaboration_density()
        }

    def get_agent_info(self, agent_id: str) -> Optional[Dict[str, Any]]:
        """
        Get comprehensive information about a specific agent.

        Args:
            agent_id: Agent identifier

        Returns:
            Dictionary with agent information or None if not found
        """
        if agent_id not in self._agent_metadata:
            return None

        return {
            'metadata': self._agent_metadata[agent_id],
            'position': self._position_index.get(agent_id, {}),
            'capabilities': self._capability_matrix.get(agent_id, {}),
            'performance': self._performance_metrics.get(agent_id, {}),
            'collaborations': self._collaboration_graph.get(agent_id, []),
            'phase': self._get_current_phase(agent_id)
        }

    def get_active_agents(self) -> List[Dict[str, Any]]:
        """
        Get list of all active agents with basic info.

        Returns:
            List of agent summaries
        """
        agents = []
        for agent_id in self._agent_metadata:
            agents.append({
                'agent_id': agent_id,
                'agent_type': self._agent_metadata[agent_id].get('agent_type', 'unknown'),
                'phase': self._get_current_phase(agent_id),
                'depth_ratio': self._position_index.get(agent_id, {}).get('depth_ratio', 0.0),
                'avg_confidence': self._performance_metrics[agent_id].get('avg_confidence', 0.0)
            })

        return agents

    def deregister_agent(self, agent_id: str) -> None:
        """
        Remove an agent from the registry.

        Args:
            agent_id: Agent to remove
        """
        # Remove from all tracking structures
        if agent_id in self._agent_metadata:
            del self._agent_metadata[agent_id]

        if agent_id in self._position_index:
            del self._position_index[agent_id]

        if agent_id in self._capability_matrix:
            del self._capability_matrix[agent_id]

        if agent_id in self._performance_metrics:
            del self._performance_metrics[agent_id]

        if agent_id in self._collaboration_graph:
            del self._collaboration_graph[agent_id]

        # Remove from phase tracking
        for phase in self._agents_by_phase:
            if agent_id in self._agents_by_phase[phase]:
                del self._agents_by_phase[phase][agent_id]

    def _get_phase_from_depth(self, depth_ratio: float) -> str:
        """
        Determine phase based on depth ratio.

        Args:
            depth_ratio: Position on helix (0.0 to 1.0)

        Returns:
            Phase name
        """
        if depth_ratio < 0.3:
            return 'exploration'
        elif depth_ratio < 0.7:
            return 'analysis'
        else:
            return 'synthesis'

    def _get_current_phase(self, agent_id: str) -> str:
        """
        Get current phase of an agent.

        Args:
            agent_id: Agent identifier

        Returns:
            Current phase name
        """
        depth_ratio = self._position_index.get(agent_id, {}).get('depth_ratio', 0.0)
        return self._get_phase_from_depth(depth_ratio)

    def _get_recent_confidence_trend(self, window: int = 10) -> str:
        """
        Analyze recent confidence trend.

        Args:
            window: Number of recent entries to analyze

        Returns:
            Trend indicator: 'IMPROVING', 'DECLINING', 'STABLE', or 'UNKNOWN'
        """
        if len(self._confidence_history) < 2:
            return 'UNKNOWN'

        recent = self._confidence_history[-window:] if len(self._confidence_history) >= window else self._confidence_history

        if len(recent) < 2:
            return 'UNKNOWN'

        # Calculate trend
        first_half_avg = sum(c[2] for c in recent[:len(recent)//2]) / (len(recent)//2)
        second_half_avg = sum(c[2] for c in recent[len(recent)//2:]) / (len(recent) - len(recent)//2)

        diff = second_half_avg - first_half_avg

        if diff > 0.1:
            return 'IMPROVING'
        elif diff < -0.1:
            return 'DECLINING'
        else:
            return 'STABLE'

    def _calculate_collaboration_density(self) -> float:
        """
        Calculate how interconnected agents are.

        Returns:
            Collaboration density (0.0 to 1.0)
        """
        if not self._collaboration_graph:
            return 0.0

        total_possible = len(self._collaboration_graph) * (len(self._collaboration_graph) - 1)
        if total_possible == 0:
            return 0.0

        actual_connections = sum(len(collabs) for collabs in self._collaboration_graph.values())

        return min(1.0, actual_connections / total_possible)


class CentralPost:
    """
    Central coordination system managing all agent communication.
    
    The central post acts as the hub in the spoke-based communication model,
    processing messages from agents and coordinating task assignments.
    """
    
    def __init__(self, max_agents: int = 25, enable_metrics: bool = False,
                 enable_memory: bool = True, memory_db_path: str = "felix_memory.db",
                 llm_client: Optional["LMStudioClient"] = None,
                 web_search_client: Optional["WebSearchClient"] = None,
                 web_search_confidence_threshold: float = 0.7,
                 web_search_min_samples: int = 1,
                 web_search_cooldown: float = 10.0,
                 knowledge_store: Optional["KnowledgeStore"] = None):
        """
        Initialize central post with configuration parameters.

        Args:
            max_agents: Maximum number of concurrent agent connections
            enable_metrics: Whether to collect performance metrics
            enable_memory: Whether to enable persistent memory systems
            memory_db_path: Path to the memory database file
            llm_client: Optional LLM client for CentralPost synthesis capability
            web_search_client: Optional web search client for Research agents
            web_search_confidence_threshold: Confidence threshold for triggering web search (default: 0.7)
            web_search_min_samples: Minimum confidence scores before checking average (default: 1)
            web_search_cooldown: Seconds between web searches to prevent spam (default: 10.0)
            knowledge_store: Optional shared KnowledgeStore instance (if None, creates new one)
        """
        self.max_agents = max_agents
        self.enable_metrics = enable_metrics
        self.enable_memory = enable_memory
        self.llm_client = llm_client  # For CentralPost synthesis
        self.web_search_client = web_search_client  # For Research agents
        
        # Connection management
        self._registered_agents: Dict[str, str] = {}  # agent_id -> connection_id
        self._connection_times: Dict[str, float] = {}  # agent_id -> registration_time

        # Agent awareness registry
        self.agent_registry = AgentRegistry()
        
        # Message processing (sync and async)
        self._message_queue: Queue = Queue()
        self._async_message_queue: Optional[asyncio.Queue] = None  # Lazy initialization
        self._processed_messages: List[Message] = []
        self._async_processors: List[asyncio.Task] = []
        
        # Performance metrics (for Hypothesis H2)
        self._metrics_enabled = enable_metrics
        self._start_time = time.time()
        self._total_messages_processed = 0
        self._processing_times: List[float] = []
        self._overhead_ratios: List[float] = []
        self._scaling_metrics: Dict[int, float] = {}
        
        # Memory systems (Priority 5: Memory and Context Persistence)
        self._memory_enabled = enable_memory
        if enable_memory:
            # Use shared knowledge_store if provided, otherwise create new one
            if knowledge_store is not None:
                self.knowledge_store = knowledge_store
                logger.info(f"CentralPost using shared KnowledgeStore: {knowledge_store.storage_path}")
            else:
                # Fallback: create own knowledge store (for backward compatibility)
                self.knowledge_store = KnowledgeStore("felix_knowledge.db")
                logger.info("CentralPost created own KnowledgeStore: felix_knowledge.db")

            self.task_memory = TaskMemory(memory_db_path)  # Uses felix_memory.db or felix_task_memory.db
            self.context_compressor = ContextCompressor()
        else:
            self.knowledge_store = None
            self.task_memory = None
            self.context_compressor = None
        
        # System state
        self._is_active = True

        # Streaming state (for incremental token streaming)
        self._partial_thoughts: Dict[str, str] = {}  # agent_id -> accumulated content
        self._streaming_metadata: Dict[str, Dict[str, Any]] = {}  # agent_id -> metadata
        self._streaming_callbacks: List[Callable] = []  # GUI event listeners

        # Web search and confidence monitoring (configurable)
        self._web_search_trigger_threshold: float = web_search_confidence_threshold
        self._web_search_min_samples: int = web_search_min_samples
        self._recent_confidences: deque = deque(maxlen=10)  # Rolling window for average
        self._last_search_time: float = 0.0  # Prevent search spam
        self._search_cooldown: float = web_search_cooldown
        self._current_task_description: Optional[str] = None  # Track current workflow task
<<<<<<< HEAD
        self._search_count: int = 0  # Track number of searches for current task

=======
        self._current_workflow_id: Optional[str] = None  # Track current workflow ID for approval scoping
        self._search_count: int = 0  # Track number of searches for current task

        # System autonomy infrastructure
        self.system_executor = SystemExecutor()
        self.trust_manager = TrustManager()
        self.command_history = CommandHistory()
        self._action_results: Dict[str, CommandResult] = {}  # action_id -> result cache
        self._action_id_counter = 0

        # Approval system for REVIEW-level commands
        from src.execution.approval_manager import ApprovalManager
        self.approval_manager = ApprovalManager()
        self._action_approvals: Dict[str, str] = {}  # action_id -> approval_id mapping
        self._approval_events: Dict[str, threading.Event] = {}  # approval_id -> Event for workflow pausing

        # Command deduplication cache (per workflow session)
        self._executed_commands: Dict[str, Dict[str, CommandResult]] = {}  # workflow_id -> {command_hash -> result}

        logger.info("System autonomy enabled: SystemExecutor, TrustManager, CommandHistory, ApprovalManager initialized")

>>>>>>> 0cb39d13
    @property
    def active_connections(self) -> int:
        """Get number of currently registered agents."""
        return len(self._registered_agents)
    
    @property
    def message_queue_size(self) -> int:
        """Get number of pending messages in queue."""
        return self._message_queue.qsize()
    
    @property
    def is_active(self) -> bool:
        """Check if central post is active and accepting connections."""
        return self._is_active
    
    @property
    def total_messages_processed(self) -> int:
        """Get total number of messages processed."""
        return self._total_messages_processed
    
    def register_agent(self, agent, metadata: Optional[Dict[str, Any]] = None) -> Optional[str]:
        """
        Register an agent with the central post.

        Args:
            agent: Agent instance to register
            metadata: Optional additional metadata about the agent

        Returns:
            Connection ID for the registered agent, or None if capacity reached

        Raises:
            ValueError: If agent already registered (duplicate)
        """
        if self.active_connections >= self.max_agents:
            logger.warning(f"Agent cap reached ({self.max_agents} agents). Cannot register {agent.agent_id}.")
            return None  # Gracefully handle capacity limit

        if agent.agent_id in self._registered_agents:
            raise ValueError(f"Agent {agent.agent_id} already registered")

        # Create unique connection ID
        connection_id = str(uuid.uuid4())

        # Register agent
        self._registered_agents[agent.agent_id] = connection_id
        self._connection_times[agent.agent_id] = time.time()

        # Prepare agent metadata for registry
        agent_metadata = {
            'agent_id': agent.agent_id,
            'connection_id': connection_id,
            'registration_time': self._connection_times[agent.agent_id]
        }

        # Extract metadata from agent object if available
        if hasattr(agent, 'agent_type'):
            agent_metadata['agent_type'] = agent.agent_type
        if hasattr(agent, 'spawn_time'):
            agent_metadata['spawn_time'] = agent.spawn_time
        if hasattr(agent, 'max_tokens'):
            agent_metadata['max_tokens'] = agent.max_tokens
        if hasattr(agent, 'temperature_range'):
            agent_metadata['temperature_range'] = agent.temperature_range

        # Add any provided metadata
        if metadata:
            agent_metadata.update(metadata)

        # Extract specialized agent capabilities
        if hasattr(agent, '__class__'):
            agent_class_name = agent.__class__.__name__
            if agent_class_name == 'ResearchAgent':
                agent_metadata['capabilities'] = {
                    'type': 'research',
                    'domain': getattr(agent, 'research_domain', 'general')
                }
            elif agent_class_name == 'AnalysisAgent':
                agent_metadata['capabilities'] = {
                    'type': 'analysis',
                    'analysis_type': getattr(agent, 'analysis_type', 'general')
                }
            elif agent_class_name == 'SynthesisAgent':
                agent_metadata['capabilities'] = {
                    'type': 'synthesis',
                    'output_format': getattr(agent, 'output_format', 'general')
                }
            elif agent_class_name == 'CriticAgent':
                agent_metadata['capabilities'] = {
                    'type': 'critic',
                    'review_focus': getattr(agent, 'review_focus', 'general')
                }

        # Register in agent awareness registry
        self.agent_registry.register_agent(agent.agent_id, agent_metadata)

        return connection_id
    
    def deregister_agent(self, agent_id: str) -> bool:
        """
        Deregister an agent from the central post.

        Args:
            agent_id: ID of agent to deregister

        Returns:
            True if successfully deregistered, False if not found
        """
        if agent_id not in self._registered_agents:
            return False

        # Remove agent registration
        del self._registered_agents[agent_id]
        del self._connection_times[agent_id]

        # Remove from agent awareness registry
        self.agent_registry.deregister_agent(agent_id)

        return True
    
    def is_agent_registered(self, agent_id: str) -> bool:
        """
        Check if an agent is currently registered.
        
        Args:
            agent_id: ID of agent to check
            
        Returns:
            True if agent is registered, False otherwise
        """
        return agent_id in self._registered_agents
    
    async def _ensure_async_queue(self) -> asyncio.Queue:
        """Ensure async message queue is initialized."""
        if self._async_message_queue is None:
            self._async_message_queue = asyncio.Queue(maxsize=1000)
        return self._async_message_queue
    
    def queue_message(self, message: Message) -> str:
        """
        Queue a message for processing (sync).
        
        Args:
            message: Message to queue
            
        Returns:
            Message ID for tracking
        """
        if not self._is_active:
            raise RuntimeError("Central post is not active")
        
        # Validate sender is registered
        if message.sender_id != "central_post" and message.sender_id not in self._registered_agents:
            raise ValueError(f"Message from unregistered agent: {message.sender_id}")
        
        # Queue message
        self._message_queue.put(message)
        
        return message.message_id
    
    async def queue_message_async(self, message: Message) -> str:
        """
        Queue a message for async processing.
        
        Args:
            message: Message to queue
            
        Returns:
            Message ID for tracking
        """
        if not self._is_active:
            raise RuntimeError("Central post is not active")
        
        # Validate sender is registered
        if message.sender_id != "central_post" and message.sender_id not in self._registered_agents:
            raise ValueError(f"Message from unregistered agent: {message.sender_id}")
        
        # Queue message asynchronously
        async_queue = await self._ensure_async_queue()
        await async_queue.put(message)
        
        return message.message_id
    
    def has_pending_messages(self) -> bool:
        """
        Check if there are messages waiting to be processed.

        Returns:
            True if messages are pending, False otherwise
        """
        return not self._message_queue.empty()

    def set_current_task(self, task_description: str) -> None:
        """
        Set the current task description for web search context.

        Args:
            task_description: Description of the current workflow task
        """
        self._current_task_description = task_description
        self._search_count = 0  # Reset search counter for new task

<<<<<<< HEAD
=======
    def set_current_workflow(self, workflow_id: Optional[str]) -> None:
        """
        Set the current workflow ID for approval rule scoping.

        Args:
            workflow_id: ID of the current workflow (e.g., "workflow_001") or None to clear
        """
        self._current_workflow_id = workflow_id
        logger.info(f"Current workflow ID set: {workflow_id}")

    def clear_current_workflow(self) -> None:
        """
        Clear current workflow and clean up workflow-scoped approval rules.
        Should be called when workflow completes.
        """
        if self._current_workflow_id:
            # Clear approval rules for this workflow
            self.approval_manager.clear_workflow_rules(self._current_workflow_id)
            logger.info(f"Cleared workflow approval rules for: {self._current_workflow_id}")
            self._current_workflow_id = None

>>>>>>> 0cb39d13
    def process_next_message(self) -> Optional[Message]:
        """
        Process the next message in the queue (FIFO order).
        
        Returns:
            Processed message, or None if queue is empty
        """
        try:
            # Get next message
            start_time = time.time() if self._metrics_enabled else None
            message = self._message_queue.get_nowait()
            
            # Process message (placeholder - actual processing depends on message type)
            self._handle_message(message)
            
            # Record metrics
            if self._metrics_enabled and start_time:
                processing_time = time.time() - start_time
                self._processing_times.append(processing_time)
            
            # Track processed message
            self._processed_messages.append(message)
            self._total_messages_processed += 1

            # Track confidence for web search monitoring
            if 'confidence' in message.content:
                self._recent_confidences.append(message.content['confidence'])

            # Check if web search is needed based on confidence
            self._check_confidence_and_search()

            return message

        except Empty:
            return None
    
    async def process_next_message_async(self) -> Optional[Message]:
        """
        Process the next message in the async queue (FIFO order).
        
        Returns:
            Processed message, or None if queue is empty
        """
        try:
            async_queue = await self._ensure_async_queue()
            
            # Try to get message without blocking
            try:
                message = async_queue.get_nowait()
            except asyncio.QueueEmpty:
                return None
            
            # Get next message
            start_time = time.time() if self._metrics_enabled else None
            
            # Process message asynchronously
            await self._handle_message_async(message)
            
            # Record metrics
            if self._metrics_enabled and start_time:
                processing_time = time.time() - start_time
                self._processing_times.append(processing_time)
            
            # Track processed message
            self._processed_messages.append(message)
            self._total_messages_processed += 1
            
            return message
            
        except Exception as e:
            logger.error(f"Async message processing failed: {e}")
            return None

    def receive_partial_thought(
        self,
        agent_id: str,
        partial_content: str,
        accumulated: str,
        progress: float,
        metadata: Dict[str, Any]
    ) -> None:
        """
        Receive time-batched streaming chunk from agent.

        Accumulates content for display but doesn't synthesize until complete.
        This is the HYBRID approach: real-time display, deferred synthesis.

        Args:
            agent_id: Agent sending the partial thought
            partial_content: New content since last batch
            accumulated: Full content accumulated so far
            progress: Agent's progress along helix (0.0-1.0)
            metadata: Additional metadata (agent_type, checkpoint, etc.)
        """
        # Update accumulated state
        self._partial_thoughts[agent_id] = accumulated
        self._streaming_metadata[agent_id] = metadata

        # Emit event for GUI (real-time display)
        self._emit_streaming_event({
            "type": "partial_thought",
            "agent_id": agent_id,
            "partial": partial_content,
            "accumulated": accumulated,
            "progress": progress,
            "agent_type": metadata.get("agent_type"),
            "checkpoint": metadata.get("checkpoint"),
            "tokens_so_far": metadata.get("tokens_so_far", 0),
            "timestamp": time.time()
        })

        # Note: Do NOT synthesize here (wait for completion per hybrid approach)

    def finalize_streaming_thought(
        self,
        agent_id: str,
        final_content: str,
        confidence: float
    ) -> None:
        """
        Finalize streaming thought when agent completes.

        Now we can synthesize with complete message (hybrid approach).

        Args:
            agent_id: Agent completing the thought
            final_content: Complete final content
            confidence: Agent's confidence score
        """
        # Clean up streaming state
        metadata = self._streaming_metadata.pop(agent_id, {})
        self._partial_thoughts.pop(agent_id, None)

        # Log completion
        logger.info(f"✓ Streaming thought complete: {agent_id} (confidence: {confidence:.2f})")

        # Emit completion event
        self._emit_streaming_event({
            "type": "thought_complete",
            "agent_id": agent_id,
            "final_content": final_content,
            "confidence": confidence,
            "agent_type": metadata.get("agent_type"),
            "timestamp": time.time()
        })

        # Now consider synthesis with complete message (hybrid approach)
        # Note: Actual synthesis logic can be added here or handled by workflow

    def _emit_streaming_event(self, event: Dict[str, Any]) -> None:
        """
        Emit streaming event to registered callbacks (GUI listeners).

        Args:
            event: Event data to emit
        """
        for callback in self._streaming_callbacks:
            try:
                callback(event)
            except Exception as e:
                logger.warning(f"Streaming event callback failed: {e}")

    def register_streaming_callback(self, callback: Callable[[Dict[str, Any]], None]) -> None:
        """
        Register callback for streaming events (for GUI updates).

        Args:
            callback: Function to call with streaming events
        """
        self._streaming_callbacks.append(callback)
        logger.info(f"Registered streaming callback (total: {len(self._streaming_callbacks)})")

    # ============================================================================
    # CENTRALPOST WEB SEARCH (Confidence-Based Information Gathering)
    # ============================================================================

    def _check_confidence_and_search(self) -> None:
        """
        Check rolling average confidence and trigger web search if low.

        Called after each message is processed to monitor team consensus.
        If confidence drops below threshold and cooldown expired, performs web search.
        """
        # Need enough data points and web search client
        if not self.web_search_client or len(self._recent_confidences) < self._web_search_min_samples:
            return

        # Check if cooldown period has passed
        time_since_last_search = time.time() - self._last_search_time
        if time_since_last_search < self._search_cooldown:
            return

        # Calculate rolling average confidence
        avg_confidence = sum(self._recent_confidences) / len(self._recent_confidences)

        # Trigger search if confidence is low
        if avg_confidence < self._web_search_trigger_threshold:
            logger.info(f"Low confidence detected (avg: {avg_confidence:.2f} < {self._web_search_trigger_threshold})")
            self._perform_web_search(self._current_task_description or "information gathering")
            self._last_search_time = time.time()

    def update_confidence_threshold(self, new_threshold: float, reason: str = "") -> None:
        """
        Dynamically update the confidence threshold for synthesis/web search triggering.

        Args:
            new_threshold: New confidence threshold value (0.0-1.0)
            reason: Explanation for threshold change (for logging)
        """
        old_threshold = self._web_search_trigger_threshold
        self._web_search_trigger_threshold = max(0.0, min(1.0, new_threshold))

        if old_threshold != self._web_search_trigger_threshold:
            logger.info(f"🎯 Adaptive threshold: {old_threshold:.2f} → {self._web_search_trigger_threshold:.2f}")
            if reason:
                logger.info(f"   Reason: {reason}")

    def get_confidence_threshold(self) -> float:
        """Get current confidence threshold."""
        return self._web_search_trigger_threshold

    def _perform_web_search(self, task_description: str) -> None:
        """
        Perform web search when consensus is low and store relevant info in knowledge base.

        Args:
            task_description: The current workflow task to guide search queries
        """
        # FAILSAFE: Use print() in case logger is broken
        print(f"[CENTRAL_POST] _perform_web_search ENTRY - task: {task_description[:50]}...")
        print(f"[CENTRAL_POST] web_search_client: {'AVAILABLE' if self.web_search_client else 'NONE'}")

        logger.info(f"🔍 _perform_web_search ENTRY - task: {task_description[:50]}...")
        logger.info(f"🔍 web_search_client status: {'AVAILABLE' if self.web_search_client else 'NONE'}")

        # Check if we already have trustable knowledge (prevent redundant searches)
        if self.knowledge_store and hasattr(self, '_search_count'):
            if self._search_count >= 2:
                # Check for trustable knowledge
                try:
                    from src.memory.knowledge_store import KnowledgeQuery, ConfidenceLevel
                    from src.workflows.truth_assessment import assess_answer_confidence

                    # Retrieve recent knowledge
                    import time as time_module
                    current_time = time_module.time()
                    one_hour_ago = current_time - 3600

                    knowledge_entries = self.knowledge_store.retrieve_knowledge(
                        KnowledgeQuery(
                            domains=["web_search"],
                            min_confidence=ConfidenceLevel.HIGH,
                            time_range=(one_hour_ago, current_time),
                            limit=5
                        )
                    )

                    if knowledge_entries:
                        trustable, score, reason = assess_answer_confidence(knowledge_entries, task_description)
                        if trustable:
                            logger.info(f"⏭️  Skipping web search: Trustable knowledge already exists ({reason})")
                            logger.info(f"   {len(knowledge_entries)} HIGH confidence entries available")
                            return
                except Exception as e:
                    logger.warning(f"Could not assess existing knowledge: {e}")

        if not self.web_search_client:
            print("[CENTRAL_POST] ERROR: web_search_client is None!")
            logger.warning("⚠ _perform_web_search called but web_search_client is None!")
            logger.warning(f"⚠ self.web_search_client = {self.web_search_client}")
            return

        try:
            start_time = time.time()

            # Increment search counter
            self._search_count += 1

            # Log search initiation with human-readable format
            print("[CENTRAL_POST] === WEB SEARCH TRIGGERED ===")
            logger.info("=" * 60)
            logger.info("CENTRALPOST WEB SEARCH TRIGGERED")
            logger.info("=" * 60)

            # Calculate stats
            recent_confs = list(self._recent_confidences)
            avg_conf = sum(recent_confs) / len(recent_confs) if recent_confs else 0.0
            logger.info(f"Reason: Low confidence (avg: {avg_conf:.2f}, threshold: {self._web_search_trigger_threshold:.2f})")
            logger.info(f"Task: {task_description}")
            logger.info(f"Agents analyzed: {len(recent_confs)} outputs")
            logger.info(f"Search attempt: #{self._search_count}")
            logger.info("")

            # Generate search queries (hybrid approach)
            logger.info("📝 Formulating search queries...")
            queries = self._formulate_search_queries(task_description)
            logger.info(f"📝 Generated {len(queries)} search queries")
            for idx, q in enumerate(queries, 1):
                logger.info(f"   {idx}. \"{q}\"")
            logger.info("")

            # Track all results and blocked domains
            all_results = []
            blocked_count = 0

            # Perform searches
            for i, query in enumerate(queries, 1):
                logger.info(f"🔍 Executing Query {i}/{len(queries)}: \"{query}\"")

                try:
                    results = self.web_search_client.search(
                        query=query,
                        task_id=f"centralpost_{int(time.time())}"
                    )

                    logger.info(f"  📄 Received {len(results)} results from search provider")

                    # Log each result
                    for j, result in enumerate(results, 1):
                        domain = result.url.split('/')[2] if '/' in result.url else result.url
                        logger.info(f"  {j}. {domain} - {result.title[:60]}...")

                    all_results.extend(results)

                except Exception as e:
                    logger.error(f"  ✗ Search query failed with exception: {e}", exc_info=True)

                logger.info("")

            # Get blocked stats from web_search_client
            stats = self.web_search_client.get_stats()
            blocked_count = stats.get('blocked_results', 0)

            # Log statistics
            elapsed = time.time() - start_time
            logger.info("📊 Search Statistics:")
            logger.info(f"  • Total sources found: {len(all_results) + blocked_count}")
            logger.info(f"  • Blocked by filter: {blocked_count} ({', '.join(self.web_search_client.blocked_domains) if blocked_count > 0 else 'none'})")
            logger.info(f"  • Relevant sources: {len(all_results)}")
            logger.info(f"  • Search time: {elapsed:.2f}s")
            logger.info("")

            # Extract and store relevant information
            if all_results:
                logger.info(f"🔬 Calling _extract_and_store_relevant_info with {len(all_results)} results...")
                self._extract_and_store_relevant_info(all_results, task_description)
                logger.info(f"✓ _extract_and_store_relevant_info completed")
            else:
                logger.warning("⚠ No search results available after filtering - CANNOT EXTRACT KNOWLEDGE")
                logger.warning(f"⚠ This means agents will not have web search data!")

            logger.info("=" * 60)

        except Exception as e:
            logger.error(f"❌ Web search failed with EXCEPTION: {e}", exc_info=True)
            logger.error(f"❌ Search will NOT be available to agents due to this failure")

    def _handle_web_search_request(self, message: Message) -> None:
        """
        Handle explicit web search request from an agent.

        Args:
            message: Message containing WEB_SEARCH_NEEDED request
        """
        if not self.web_search_client:
            logger.warning("Web search requested but no client available")
            return

        try:
            import re

            content = message.content.get('content', '')
            agent_id = message.sender_id

            # Extract search query from WEB_SEARCH_NEEDED: pattern
            pattern = r'WEB_SEARCH_NEEDED:\s*(.+?)(?:\n|$)'
            matches = re.findall(pattern, content, re.IGNORECASE)

            if not matches:
                logger.warning(f"Agent {agent_id} used WEB_SEARCH_NEEDED but no query found")
                return

            # Use the first query found
            query = matches[0].strip()

            logger.info("=" * 60)
            logger.info(f"AGENT-REQUESTED WEB SEARCH")
            logger.info("=" * 60)
            logger.info(f"Requesting Agent: {agent_id}")
            logger.info(f"Query: \"{query}\"")
            logger.info("")

            # Perform search
            results = self.web_search_client.search(
                query=query,
                task_id=f"agent_request_{int(time.time())}"
            )

            # Log results
            for result in results:
                logger.info(f"  ✓ {result.url.split('/')[2] if '/' in result.url else result.url} - {result.title[:60]}...")

            logger.info(f"\n📊 Found {len(results)} results for agent {agent_id}")

            # Extract and store relevant information
            if results:
                self._extract_and_store_relevant_info(results, query)
            else:
                logger.warning("⚠ No search results found")

            logger.info("=" * 60)

        except Exception as e:
            logger.error(f"Agent web search request failed: {e}", exc_info=True)

<<<<<<< HEAD
=======
    def _handle_system_action_detection(self, message: Message) -> None:
        """
        Detect and handle SYSTEM_ACTION_NEEDED: pattern in agent response.

        Similar to web search detection, scans agent output for system action
        requests and automatically routes them through the system autonomy
        infrastructure.

        Args:
            message: Message containing SYSTEM_ACTION_NEEDED request
        """
        try:
            import re

            content = message.content.get('content', '')
            agent_id = message.sender_id

            # Extract command from SYSTEM_ACTION_NEEDED: pattern
            # Capture entire command line including quotes, redirects, pipes, special chars
            # Match until: next SYSTEM_ACTION_NEEDED, or new sentence (capital letter after period/newline), or end
            pattern = r'SYSTEM_ACTION_NEEDED:\s*(.+?)(?=\n(?:SYSTEM_ACTION_NEEDED:|[A-Z])|$)'
            matches = re.findall(pattern, content, re.IGNORECASE | re.DOTALL)

            if not matches:
                logger.warning(f"Agent {agent_id} used SYSTEM_ACTION_NEEDED but no command found")
                return

            # Process each command found (agents might request multiple)
            for command in matches:
                command = command.strip()

                # Validate extracted command (debug logging)
                logger.debug(f"Extracted command: '{command}' (length: {len(command)})")
                if len(command) > 200:
                    logger.warning(f"⚠️ Extracted command is suspiciously long ({len(command)} chars), may have captured prose")
                    logger.warning(f"   First 100 chars: {command[:100]}")

                logger.info("=" * 60)
                logger.info(f"🖥️ AGENT-REQUESTED SYSTEM ACTION")
                logger.info("=" * 60)
                logger.info(f"Requesting Agent: {agent_id}")
                logger.info(f"Command: \"{command}\"")
                logger.info("")

                # Extract context from agent's message if available
                context = f"Requested by {agent_id} to complete task"
                if self._current_task_description:
                    context += f": {self._current_task_description[:100]}"

                # Request system action through normal flow
                # This will handle trust classification, approval workflow, execution
                action_id = self.request_system_action(
                    agent_id=agent_id,
                    command=command,
                    context=context,
                    workflow_id=self._current_workflow_id
                )

                logger.info(f"  Action ID: {action_id}")

                # Wait for action to complete (blocks if approval needed)
                logger.info(f"⏸️  Workflow paused - waiting for command completion...")
                result = self.wait_for_approval(action_id, timeout=300.0)

                if result:
                    if result.success:
                        logger.info(f"✓ System action completed successfully")
                        logger.info(f"   Command: {command}")
                        logger.info(f"   Output: {result.stdout[:200] if result.stdout else '(no output)'}")
                    else:
                        logger.warning(f"⚠️ System action failed or denied")
                        logger.warning(f"   Command: {command}")
                        logger.warning(f"   Error: {result.stderr[:200] if result.stderr else '(no error message)'}")
                else:
                    logger.error(f"❌ System action timed out or failed to complete")
                    logger.error(f"   Command: {command}")

                logger.info(f"▶️  Workflow resuming...")
                logger.info("=" * 60)

        except Exception as e:
            logger.error(f"Agent system action request failed: {e}", exc_info=True)

>>>>>>> 0cb39d13
    def _formulate_search_queries(self, task_description: str) -> List[str]:
        """
        Formulate search queries using hybrid approach: task + agent analysis.

        Args:
            task_description: Base task description

        Returns:
            List of search query strings (2-3 queries)
        """
        queries = []

        # Base query from task
        base_query = task_description.strip()
        if base_query:
            queries.append(base_query)

        # Analyze recent agent messages for gaps/keywords
        if self._processed_messages:
            # Get last few messages
            recent_msgs = self._processed_messages[-5:] if len(self._processed_messages) >= 5 else self._processed_messages

            # Extract keywords from agent outputs (simple approach)
            # In real implementation, could use LLM to analyze gaps
            keywords = []
            for msg in recent_msgs:
                if 'agent_type' in msg.content:
                    agent_type = msg.content['agent_type']
                    if agent_type == 'research':
                        keywords.append('latest')
                        keywords.append('2024 2025')
                    elif agent_type == 'analysis':
                        keywords.append('detailed')
                    elif agent_type == 'critic':
                        keywords.append('verified')

            # Add enhanced query with keywords
            if keywords and base_query:
                enhanced_query = f"{base_query} {' '.join(set(keywords[:2]))}"
                queries.append(enhanced_query)

        # Limit to 2-3 queries
        return queries[:3]

    def _extract_and_store_relevant_info(self, search_results: List, task_description: str) -> None:
        """
        Use LLM to extract relevant information with deep search fallback.

        Phase 1: Extract from search snippets
        Phase 2: If insufficient, fetch and parse actual webpage content
        Phase 3: Store enhanced results in knowledge base

        Args:
            search_results: List of SearchResult objects
            task_description: Task to determine relevance
        """
        logger.info("=" * 60)
        logger.info("🔬 _extract_and_store_relevant_info ENTRY")
        logger.info("=" * 60)
        logger.info(f"  Search results count: {len(search_results)}")
        logger.info(f"  Task: {task_description[:100]}...")

        # CRITICAL VALIDATION: Check prerequisites
        if not self.llm_client:
            logger.error("❌ FATAL: llm_client is None - CANNOT EXTRACT KNOWLEDGE")
            logger.error("❌ This will cause agents to have NO web search data")
            return

        if not self.knowledge_store:
            logger.error("❌ FATAL: knowledge_store is None - CANNOT STORE KNOWLEDGE")
            logger.error("❌ This will cause agents to have NO web search data")
            return

        logger.info("✓ Prerequisites validated (llm_client and knowledge_store available)")
        logger.info("")

        try:
            # PHASE 1: Extract from snippets
            logger.info("📄 PHASE 1: Extracting from search snippets...")
            formatted_snippets = self.web_search_client.format_results_for_llm(search_results)
            logger.info(f"  Formatted snippets length: {len(formatted_snippets)} characters")

            snippet_prompt = f"""Extract key facts relevant to '{task_description}' from these search snippets.

{formatted_snippets}

IMPORTANT: If the snippets contain the actual answer (e.g., specific date, time, number), provide it as bullet points.
If snippets only mention that information exists but don't contain the actual answer, respond EXACTLY with:
"NEED_PAGE_CONTENT"

Provide bullet points or the NEED_PAGE_CONTENT signal."""

            logger.info("  🤖 Calling LLM for snippet extraction...")

            # Initial extraction from snippets
            response = self.llm_client.complete(
                agent_id="web_search_extractor",
                system_prompt="You extract facts from search snippets. Be specific about what information is actually present.",
                user_prompt=snippet_prompt,
                temperature=0.2,
                max_tokens=300
            )

            initial_extraction = response.content.strip()
            logger.info(f"  ✓ LLM snippet extraction complete: {len(initial_extraction)} characters")
            logger.info(f"  📝 Extracted content preview: {initial_extraction[:150]}...")

            # PHASE 2: Deep search if needed
            page_data = None
            needs_deep_search = "NEED_PAGE_CONTENT" in initial_extraction or len(initial_extraction) < 50

            if needs_deep_search:
                logger.info("")
                logger.info("📄 PHASE 2: Deep search needed (snippets insufficient)")
                logger.info(f"  Reason: {'NEED_PAGE_CONTENT signal detected' if 'NEED_PAGE_CONTENT' in initial_extraction else f'extraction too short ({len(initial_extraction)} chars)'}")

                # Try fetching content from top results
                for i, result in enumerate(search_results[:3], 1):  # Try top 3 results
                    logger.info(f"  🌐 Attempting to fetch full page {i}/3...")
                    logger.info(f"     URL: {result.url}")
                    page_data = self.web_search_client.fetch_page_content(result.url, max_length=3000)
                    if page_data:
                        logger.info(f"  ✓ Successfully fetched {len(page_data['content'])} chars from {page_data['url'].split('/')[2]}")
                        logger.info(f"     Title: {page_data['title']}")
                        break
                    else:
                        logger.warning(f"  ✗ Failed to fetch page {i} - trying next result")

                if page_data:
                    logger.info("")
                    logger.info("  🤖 Calling LLM for deep content extraction...")
                    # Re-extract from full page content
                    content_prompt = f"""Extract SPECIFIC facts relevant to '{task_description}' from this webpage content.

Title: {page_data['title']}
URL: {page_data['url']}

Content:
{page_data['content'][:2000]}

Provide ONLY the specific factual answer as bullet points. Be precise and extract exact values (dates, times, numbers, etc.)."""

                    enhanced_response = self.llm_client.complete(
                        agent_id="web_search_deep_extractor",
                        system_prompt="You extract specific facts from webpage content. Be precise and factual. Extract exact values.",
                        user_prompt=content_prompt,
                        temperature=0.1,  # Very low for factual extraction
                        max_tokens=500
                    )

                    extracted_info = enhanced_response.content.strip()
                    logger.info(f"  ✓ Deep extraction complete: {len(extracted_info)} chars")
                    logger.info(f"  📝 Deep extracted content: {extracted_info[:200]}...")
                else:
                    logger.warning("")
                    logger.warning("  ⚠ Deep search FAILED - could not fetch page content from ANY result")
                    logger.warning("  ⚠ Falling back to snippet extraction (may be incomplete)")
                    extracted_info = initial_extraction if "NEED_PAGE_CONTENT" not in initial_extraction else ""
            else:
                logger.info("")
                logger.info("✓ PHASE 2 skipped: Snippet extraction sufficient")
                extracted_info = initial_extraction

            # PHASE 3: Store results
            logger.info("")
            logger.info("📦 PHASE 3: Storing in knowledge base...")

            if extracted_info and "NEED_PAGE_CONTENT" not in extracted_info and len(extracted_info) > 20:
                logger.info(f"  ✓ Extracted info valid: {len(extracted_info)} chars")

                # Prepare storage payload
                storage_content = {
                    "result": extracted_info,
                    "task": task_description,
                    "source_count": len(search_results),
                    "deep_search_used": page_data is not None,
                    "source_url": page_data['url'] if page_data else search_results[0].url,
                    "timestamp": time.time()
                }

                logger.info("  📦 Storage parameters:")
                logger.info(f"     - Type: DOMAIN_EXPERTISE")
                logger.info(f"     - Confidence: HIGH")
                logger.info(f"     - Domain: web_search")
                logger.info(f"     - Source: {storage_content['source_url'].split('/')[2] if '/' in storage_content['source_url'] else storage_content['source_url']}")
                logger.info(f"     - Deep search: {storage_content['deep_search_used']}")

                # Store in knowledge base
                try:
                    self.knowledge_store.store_knowledge(
                        knowledge_type=KnowledgeType.DOMAIN_EXPERTISE,
                        content=storage_content,
                        confidence_level=ConfidenceLevel.HIGH,
                        source_agent="centralpost_web_search",
                        domain="web_search",
                        tags=["web_search", "factual_data", "current_information"]
                    )
                    logger.info("  ✓ Knowledge stored successfully in knowledge base!")
                except Exception as store_error:
                    logger.error(f"  ❌ STORAGE FAILED: {store_error}", exc_info=True)
                    logger.error("  ❌ This means agents will NOT have this knowledge!")
                    raise

                logger.info("")
                logger.info("📄 Extracted Information (now available to agents):")
                # Log bullet points
                for line in extracted_info.split('\n'):
                    if line.strip():
                        logger.info(f"  • {line.strip()}")

                logger.info("")
                if page_data:
                    logger.info(f"✅ SUCCESS: Deep search information stored (source: {page_data['url'].split('/')[2]})")
                else:
                    logger.info("✅ SUCCESS: Snippet information stored in knowledge base")
                logger.info("✅ Agents will now be able to retrieve this knowledge")
            else:
                logger.error("")
                logger.error("❌ PHASE 3 FAILED: Extraction yielded no usable information")
                logger.error(f"   - extracted_info exists: {bool(extracted_info)}")
                logger.error(f"   - extracted_info length: {len(extracted_info) if extracted_info else 0}")
                logger.error(f"   - contains NEED_PAGE_CONTENT: {'NEED_PAGE_CONTENT' in extracted_info if extracted_info else 'N/A'}")
                logger.error("❌ NO KNOWLEDGE WILL BE STORED - agents will have no web search data!")

            logger.info("=" * 60)

        except Exception as e:
            logger.error("=" * 60)
            logger.error(f"❌ EXTRACTION FAILED WITH EXCEPTION: {e}", exc_info=True)
            logger.error("❌ NO KNOWLEDGE STORED - agents will NOT have web search data")
            logger.error("=" * 60)

    # ============================================================================
    # CENTRALPOST SYNTHESIS (Felix Architecture: CentralPost is Smart)
    # ============================================================================

    def synthesize_agent_outputs(self, task_description: str, max_messages: int = 20,
                                 task_complexity: str = "COMPLEX") -> Dict[str, Any]:
        """
        Synthesize final output from all agent communications.

        This is the core synthesis capability of CentralPost, replacing the need for
        synthesis agents. CentralPost represents the central axis of the helix where
        all agent trajectories converge.

        Args:
            task_description: Original task description
            max_messages: Maximum number of agent messages to include in synthesis
            task_complexity: Task complexity ("SIMPLE_FACTUAL", "MEDIUM", or "COMPLEX")

        Returns:
            Dict containing:
                - synthesis_content: Final synthesized output text
                - confidence: Synthesis confidence score (0.0-1.0)
                - temperature: Temperature used for synthesis
                - tokens_used: Number of tokens used
                - max_tokens: Token budget allocated
                - agents_synthesized: Number of agent outputs included
                - timestamp: Synthesis timestamp

        Raises:
            RuntimeError: If no LLM client available for synthesis
        """
        if not self.llm_client:
            raise RuntimeError("CentralPost synthesis requires LLM client. Pass llm_client to CentralPost.__init__()")

        logger.info("=" * 60)
        logger.info("CENTRALPOST SYNTHESIS STARTING")
        logger.info("=" * 60)

        # Gather recent agent messages AND system action results
        messages = self.get_recent_messages(
            limit=max_messages,
            message_types=[MessageType.STATUS_UPDATE, MessageType.SYSTEM_ACTION_RESULT]
        )

        if not messages:
            logger.warning("No agent messages available for synthesis")
            return {
                "synthesis_content": "No agent outputs available for synthesis.",
                "confidence": 0.0,
                "temperature": 0.0,
                "tokens_used": 0,
                "max_tokens": 0,
                "agents_synthesized": 0,
                "timestamp": time.time(),
                "error": "no_messages"
            }

        # Calculate average confidence from agent outputs
        confidences = []
        for msg in messages:
            if msg.message_type == MessageType.STATUS_UPDATE:
                conf = msg.content.get('confidence', 0.0)
                if conf > 0:
                    confidences.append(conf)

        avg_confidence = sum(confidences) / len(confidences) if confidences else 0.5

        # Calculate adaptive synthesis parameters
        temperature = self._calculate_synthesis_temperature(avg_confidence)
        max_tokens = self._calculate_synthesis_tokens(len(messages), task_complexity)

        logger.info(f"Synthesis Parameters:")
        logger.info(f"  Task complexity: {task_complexity}")
        logger.info(f"  Agent messages: {len(messages)}")
        logger.info(f"  Average confidence: {avg_confidence:.2f}")
        logger.info(f"  Adaptive temperature: {temperature}")
        logger.info(f"  Adaptive token budget: {max_tokens}")

        # Build synthesis prompt
        user_prompt = self._build_synthesis_prompt(task_description, messages, task_complexity)

        # Helical-aware system prompt
        system_prompt = """You are the Central Post of the Felix helical multi-agent system.

Felix agents operate along a helical geometry:
- Top of helix: Broad exploration (research agents)
- Middle spiral: Focused analysis (analysis agents)
- Bottom convergence: Critical validation (critic agents)

You represent the central axis of this helix - the single point of truth that all agents spiral around.

Your synthesis represents the convergence point where all helical agent paths meet.

Synthesize the agent outputs below into a final answer that:
1. Captures insights from the exploration phase (research)
2. Integrates findings from the analysis phase (analysis)
3. Addresses concerns raised by the validation phase (critics)
4. Represents the natural convergence of all agent trajectories

This is the emergent output of the entire helical system."""

        # Call LLM for synthesis
        start_time = time.time()
        try:
            llm_response = self.llm_client.complete(
                agent_id="central_post_synthesizer",
                system_prompt=system_prompt,
                user_prompt=user_prompt,
                temperature=temperature,
                max_tokens=max_tokens
            )

            synthesis_time = time.time() - start_time

            logger.info(f"✓ Synthesis complete in {synthesis_time:.2f}s")
            logger.info(f"  Tokens used: {llm_response.tokens_used} / {max_tokens}")
            logger.info(f"  Content length: {len(llm_response.content)} chars")
            logger.info("=" * 60)

            return {
                "synthesis_content": llm_response.content,
                "confidence": 0.95,  # High confidence for CentralPost synthesis
                "temperature": temperature,
                "tokens_used": llm_response.tokens_used,
                "max_tokens": max_tokens,
                "agents_synthesized": len(messages),
                "avg_agent_confidence": avg_confidence,
                "synthesis_time": synthesis_time,
                "timestamp": time.time()
            }

        except Exception as e:
            logger.error(f"✗ CentralPost synthesis failed: {e}")
            raise

    def _calculate_synthesis_temperature(self, avg_confidence: float) -> float:
        """
        Calculate adaptive temperature for synthesis based on agent confidence consensus.

        High confidence → focused synthesis (0.2)
        Medium confidence → balanced synthesis (0.3)
        Low confidence → creative integration (0.4)

        Args:
            avg_confidence: Average confidence from agent outputs (0.0-1.0)

        Returns:
            Temperature value (0.2-0.4)
        """
        if avg_confidence >= 0.9:
            return 0.2  # High confidence → very focused
        elif avg_confidence >= 0.75:
            return 0.3  # Medium confidence → balanced
        else:
            return 0.4  # Lower confidence → more creative integration

    def _calculate_synthesis_tokens(self, agent_count: int, task_complexity: str = "COMPLEX") -> int:
        """
        Calculate adaptive token budget for synthesis based on number of agents and task complexity.

        More agents → more content to synthesize → larger budget
        Simpler tasks → less synthesis needed → smaller budget

        Args:
            agent_count: Number of agent outputs to synthesize
            task_complexity: Task complexity ("SIMPLE_FACTUAL", "MEDIUM", or "COMPLEX")

        Returns:
            Token budget (200-3000)
        """
        # Simple factual queries need minimal synthesis
        if task_complexity == "SIMPLE_FACTUAL":
            return 200  # Just answer the question directly

        # Medium complexity gets moderate token budget
        if task_complexity == "MEDIUM":
            return 800 if agent_count < 5 else 1200

        # Complex tasks get full token budget based on team size
        if agent_count >= 10:
            return 3000  # Many agents → comprehensive synthesis
        elif agent_count >= 5:
            return 2000  # Medium team → balanced synthesis
        else:
            return 1500  # Small team → focused synthesis

    def _build_synthesis_prompt(self, task_description: str, messages: List[Message],
                                task_complexity: str = "COMPLEX") -> str:
        """
        Build synthesis prompt from task description and agent messages.

        Args:
            task_description: Original task description
            messages: List of agent messages to synthesize
            task_complexity: Task complexity ("SIMPLE_FACTUAL", "MEDIUM", or "COMPLEX")

        Returns:
            Formatted synthesis prompt
        """
        prompt_parts = [
            f"Original Task: {task_description}",
            "",
            "Agent Communications to Synthesize:",
            ""
        ]

        # Add each agent output and system action result with metadata
        for i, msg in enumerate(messages, 1):
            if msg.message_type == MessageType.STATUS_UPDATE:
                agent_type = msg.content.get('agent_type', 'unknown')
                content = msg.content.get('content', '')
                confidence = msg.content.get('confidence', 0.0)

                prompt_parts.append(
                    f"{i}. {agent_type.upper()} Agent (confidence: {confidence:.2f}):"
                )
                prompt_parts.append(content)
                prompt_parts.append("")

            elif msg.message_type == MessageType.SYSTEM_ACTION_RESULT:
                command = msg.content.get('command', '')
                stdout = msg.content.get('stdout', '')
                stderr = msg.content.get('stderr', '')
                success = msg.content.get('success', False)
                exit_code = msg.content.get('exit_code', -1)

                prompt_parts.append(f"{i}. SYSTEM COMMAND EXECUTION:")
                prompt_parts.append(f"   Command: {command}")
                prompt_parts.append(f"   Success: {success}")
                prompt_parts.append(f"   Exit Code: {exit_code}")
                if stdout:
                    prompt_parts.append(f"   Output: {stdout}")
                if stderr:
                    prompt_parts.append(f"   Errors: {stderr}")
                prompt_parts.append("")

        prompt_parts.append("---")
        prompt_parts.append("")

        # Add task-complexity-specific synthesis instructions
        if task_complexity == "SIMPLE_FACTUAL":
            prompt_parts.append("🎯 SIMPLE FACTUAL QUERY DETECTED")
            prompt_parts.append("")
            prompt_parts.append("This is a straightforward factual question. Your synthesis should:")
            prompt_parts.append("- Provide a DIRECT, CONCISE answer in 1-3 sentences")
            prompt_parts.append("- State the key fact or information clearly")
            prompt_parts.append("- NO philosophical analysis, NO elaborate discussion")
            prompt_parts.append("- NO exploration of implications or deeper meanings")
            prompt_parts.append("- Just answer the question directly")
            prompt_parts.append("")
            prompt_parts.append("Example format: \"The current date and time is [answer]. (Source: [if applicable])\"")
        elif task_complexity == "MEDIUM":
            prompt_parts.append("Create a focused synthesis (3-5 paragraphs) that directly addresses the question.")
            prompt_parts.append("Balance completeness with conciseness.")
        else:
            prompt_parts.append("Create a comprehensive final synthesis that integrates all agent findings above.")

        return "\n".join(prompt_parts)

    def _handle_message(self, message: Message) -> None:
        """
        Handle specific message types (internal processing).

        Args:
            message: Message to handle
        """
        # DEBUG: Log message handling
        logger.info(f"📨 CentralPost handling message type={message.message_type.value} from {message.sender_id}")

        # Update agent registry with message metadata
        self._update_agent_registry_from_message(message)

        # Message type-specific handling
        if message.message_type == MessageType.TASK_REQUEST:
            self._handle_task_request(message)
        elif message.message_type == MessageType.STATUS_UPDATE:
            logger.info(f"  → Routing to _handle_status_update()")
            self._handle_status_update(message)
        elif message.message_type == MessageType.TASK_COMPLETE:
            self._handle_task_completion(message)
        elif message.message_type == MessageType.ERROR_REPORT:
            self._handle_error_report(message)
        # Phase-aware message handlers
        elif message.message_type == MessageType.PHASE_ANNOUNCE:
            self._handle_phase_announce(message)
        elif message.message_type == MessageType.CONVERGENCE_SIGNAL:
            self._handle_convergence_signal(message)
        elif message.message_type == MessageType.COLLABORATION_REQUEST:
            self._handle_collaboration_request(message)
        elif message.message_type == MessageType.SYNTHESIS_READY:
            self._handle_synthesis_ready(message)
        elif message.message_type == MessageType.AGENT_QUERY:
            self._handle_agent_query(message)
        # System action handlers
        elif message.message_type == MessageType.SYSTEM_ACTION_REQUEST:
            self._handle_system_action_request(message)
        elif message.message_type == MessageType.SYSTEM_ACTION_RESULT:
            # System action results are informational broadcasts, just log for debugging
            logger.debug(f"System action result message processed: {message.content.get('action_id')}")

    async def _handle_message_async(self, message: Message) -> None:
        """
        Handle specific message types asynchronously (internal processing).

        Args:
            message: Message to handle
        """
        # Update agent registry with message metadata
        self._update_agent_registry_from_message(message)

        # Message type-specific async handling
        if message.message_type == MessageType.TASK_REQUEST:
            await self._handle_task_request_async(message)
        elif message.message_type == MessageType.STATUS_UPDATE:
            await self._handle_status_update_async(message)
        elif message.message_type == MessageType.TASK_COMPLETE:
            await self._handle_task_completion_async(message)
        elif message.message_type == MessageType.ERROR_REPORT:
            await self._handle_error_report_async(message)
        # Phase-aware message handlers
        elif message.message_type == MessageType.PHASE_ANNOUNCE:
            await self._handle_phase_announce_async(message)
        elif message.message_type == MessageType.CONVERGENCE_SIGNAL:
            await self._handle_convergence_signal_async(message)
        elif message.message_type == MessageType.COLLABORATION_REQUEST:
            await self._handle_collaboration_request_async(message)
        elif message.message_type == MessageType.SYNTHESIS_READY:
            await self._handle_synthesis_ready_async(message)
        elif message.message_type == MessageType.AGENT_QUERY:
            await self._handle_agent_query_async(message)
        # System action handlers
        elif message.message_type == MessageType.SYSTEM_ACTION_REQUEST:
            await self._handle_system_action_request_async(message)

    def _update_agent_registry_from_message(self, message: Message) -> None:
        """
        Extract and update agent information from messages.

        Args:
            message: Message containing agent metadata
        """
        agent_id = message.sender_id
        if agent_id == "central_post":
            return

        # Update position if present
        if 'position_info' in message.content:
            self.agent_registry.update_agent_position(agent_id, message.content['position_info'])

        # Update performance metrics
        metrics_to_update = {}
        if 'confidence' in message.content:
            metrics_to_update['confidence'] = message.content['confidence']
            metrics_to_update['messages_sent'] = self.agent_registry._performance_metrics.get(
                agent_id, {}).get('messages_sent', 0) + 1

        if 'tokens_used' in message.content:
            metrics_to_update['tokens_used'] = message.content['tokens_used']

        if 'processing_time' in message.content:
            metrics_to_update['processing_time'] = message.content['processing_time']

        if metrics_to_update:
            self.agent_registry.update_agent_performance(agent_id, metrics_to_update)

        # Track collaborations if influenced_by is present
        if 'influenced_by' in message.content:
            for influencer_id in message.content['influenced_by']:
                self.agent_registry.record_collaboration(influencer_id, agent_id)
    
    def _handle_task_request(self, message: Message) -> None:
        """Handle task request from agent."""
        # Placeholder for task assignment logic
        pass
    
    def _handle_status_update(self, message: Message) -> None:
<<<<<<< HEAD
        """Handle status update from agent and detect web search requests."""
        # Check if agent is requesting a web search
        content = message.content.get('content', '')
        if isinstance(content, str) and 'WEB_SEARCH_NEEDED:' in content:
            self._handle_web_search_request(message)

=======
        """Handle status update from agent and detect web search + system action requests."""
        content = message.content.get('content', '')

        # DEBUG: Log to trace pattern detection
        logger.debug(f"_handle_status_update called for agent {message.sender_id}")
        logger.debug(f"  Content type: {type(content)}")
        logger.debug(f"  Content length: {len(content) if isinstance(content, str) else 'N/A'}")
        logger.debug(f"  Content preview: {content[:100] if isinstance(content, str) else str(content)[:100]}")

        # Check if agent is requesting a web search
        if isinstance(content, str) and 'WEB_SEARCH_NEEDED:' in content:
            logger.info(f"🔍 Detected WEB_SEARCH_NEEDED pattern from {message.sender_id}")
            self._handle_web_search_request(message)

        # Check if agent is requesting a system action
        if isinstance(content, str) and 'SYSTEM_ACTION_NEEDED:' in content:
            logger.info(f"🖥️ Detected SYSTEM_ACTION_NEEDED pattern from {message.sender_id}")
            self._handle_system_action_detection(message)
        else:
            if isinstance(content, str):
                logger.debug(f"  No SYSTEM_ACTION_NEEDED pattern found in content")

>>>>>>> 0cb39d13
        # Continue with normal status tracking
        pass
    
    def _handle_task_completion(self, message: Message) -> None:
        """Handle task completion notification."""
        # Placeholder for completion processing logic
        pass
    
    def _handle_error_report(self, message: Message) -> None:
        """Handle error report from agent."""
        # Placeholder for error handling logic
        pass

    # Phase-aware message handlers

    def _handle_phase_announce(self, message: Message) -> None:
        """
        Handle phase transition announcement from agent.

        Expected content:
        - 'old_phase': Previous phase name
        - 'new_phase': New phase name
        - 'depth_ratio': Current depth on helix
        """
        agent_id = message.sender_id
        new_phase = message.content.get('new_phase')
        depth_ratio = message.content.get('depth_ratio', 0.0)

        if new_phase:
            logger.info(f"Agent {agent_id} entering {new_phase} phase at depth {depth_ratio:.2f}")

            # Update position in registry
            position_info = {
                'depth_ratio': depth_ratio,
                'phase': new_phase
            }
            self.agent_registry.update_agent_position(agent_id, position_info)

            # Broadcast phase change to other agents in same phase
            phase_peers = self.agent_registry.get_agents_in_phase(new_phase)
            if len(phase_peers) > 1:  # More than just this agent
                notification = Message(
                    sender_id="central_post",
                    message_type=MessageType.AGENT_DISCOVERY,
                    content={
                        'event': 'phase_peer_joined',
                        'agent_id': agent_id,
                        'phase': new_phase,
                        'phase_peers': list(phase_peers.keys())
                    },
                    timestamp=time.time()
                )
                self._processed_messages.append(notification)

    def _handle_convergence_signal(self, message: Message) -> None:
        """
        Handle convergence readiness signal from agent.

        Expected content:
        - 'confidence': Agent's confidence level
        - 'ready_for_synthesis': Boolean
        """
        agent_id = message.sender_id
        confidence = message.content.get('confidence', 0.0)
        ready = message.content.get('ready_for_synthesis', False)

        # Update performance metrics
        self.agent_registry.update_agent_performance(agent_id, {'confidence': confidence})

        # Check if synthesis criteria are met
        if ready:
            synthesis_status = self._check_synthesis_criteria()
            if synthesis_status['synthesis_ready']:
                # Notify all agents that synthesis can begin
                synthesis_notification = Message(
                    sender_id="central_post",
                    message_type=MessageType.SYNTHESIS_READY,
                    content={
                        'ready_agents': synthesis_status['ready_agents'],
                        'convergence_status': synthesis_status['convergence_status']
                    },
                    timestamp=time.time()
                )
                self._processed_messages.append(synthesis_notification)

    def _handle_collaboration_request(self, message: Message) -> None:
        """
        Handle collaboration request from agent seeking peers.

        Expected content:
        - 'collaboration_type': Type of collaboration needed
        - 'phase': Current phase of requesting agent
        """
        agent_id = message.sender_id
        collab_type = message.content.get('collaboration_type', 'general')
        phase = message.content.get('phase')

        # Find suitable collaborators
        if phase:
            phase_peers = self.agent_registry.get_agents_in_phase(phase)
            # Remove requesting agent from list
            potential_collaborators = {
                peer_id: peer_data
                for peer_id, peer_data in phase_peers.items()
                if peer_id != agent_id
            }
        else:
            # Find nearby agents based on position
            nearby = self.agent_registry.get_nearby_agents(agent_id)
            potential_collaborators = {
                peer_id: self.agent_registry.get_agent_info(peer_id)
                for peer_id in nearby
            }

        # Send collaboration response
        response = Message(
            sender_id="central_post",
            message_type=MessageType.AGENT_DISCOVERY,
            content={
                'collaboration_response': True,
                'potential_collaborators': list(potential_collaborators.keys()),
                'collaboration_type': collab_type
            },
            timestamp=time.time()
        )
        self._processed_messages.append(response)

    def _handle_synthesis_ready(self, message: Message) -> None:
        """
        Handle synthesis readiness signal.

        This is typically sent by the system when criteria are met.
        """
        # Log synthesis readiness
        logger.info("Synthesis criteria met - system ready for final output")

        # Update all synthesis agents
        synthesis_agents = self.agent_registry.get_agents_in_phase('synthesis')
        for agent_id in synthesis_agents:
            self.agent_registry.update_agent_performance(
                agent_id,
                {'synthesis_authorized': True}
            )

    def _handle_agent_query(self, message: Message) -> None:
        """
        Handle agent awareness query request.

        Expected content:
        - 'query_type': Type of awareness query
        - 'target_agent_id': Optional specific agent to query about
        """
        agent_id = message.sender_id
        query_type = message.content.get('query_type', 'team_composition')
        target_id = message.content.get('target_agent_id')

        # Execute query
        query_result = self.query_team_awareness(query_type, target_id)

        # Send response
        response = Message(
            sender_id="central_post",
            message_type=MessageType.AGENT_DISCOVERY,
            content={
                'query_response': True,
                'query_type': query_type,
                'result': query_result,
                'requesting_agent': agent_id
            },
            timestamp=time.time()
        )
        self._processed_messages.append(response)
    
    # Async message handlers
    async def _handle_task_request_async(self, message: Message) -> None:
        """Handle task request from agent asynchronously."""
        # Async task assignment logic
        pass
    
    async def _handle_status_update_async(self, message: Message) -> None:
        """Handle status update from agent asynchronously."""
        # Async status tracking logic
        pass
    
    async def _handle_task_completion_async(self, message: Message) -> None:
        """Handle task completion notification asynchronously."""
        # Async completion processing logic
        pass
    
    async def _handle_error_report_async(self, message: Message) -> None:
        """Handle error report from agent asynchronously."""
        # Async error handling logic
        pass

    # Async phase-aware message handlers

    async def _handle_phase_announce_async(self, message: Message) -> None:
        """Handle phase transition announcement asynchronously."""
        # Delegate to sync handler for now
        self._handle_phase_announce(message)

    async def _handle_convergence_signal_async(self, message: Message) -> None:
        """Handle convergence signal asynchronously."""
        # Delegate to sync handler for now
        self._handle_convergence_signal(message)

    async def _handle_collaboration_request_async(self, message: Message) -> None:
        """Handle collaboration request asynchronously."""
        # Delegate to sync handler for now
        self._handle_collaboration_request(message)

    async def _handle_synthesis_ready_async(self, message: Message) -> None:
        """Handle synthesis ready signal asynchronously."""
        # Delegate to sync handler for now
        self._handle_synthesis_ready(message)

    async def _handle_agent_query_async(self, message: Message) -> None:
        """Handle agent query asynchronously."""
        # Delegate to sync handler for now
        self._handle_agent_query(message)

    def get_recent_messages(self,
                           limit: int = 10,
                           since_time: Optional[float] = None,
                           message_types: Optional[List[MessageType]] = None,
                           exclude_sender: Optional[str] = None) -> List[Message]:
        """
        Retrieve recent messages from central post for agent collaboration.

        This enables agents to read accumulated messages from previous agents,
        supporting the O(N) hub-spoke communication architecture where agents
        retrieve context through the central hub rather than peer-to-peer.

        Args:
            limit: Maximum number of messages to retrieve (default: 10)
            since_time: Only return messages after this timestamp (Unix time)
            message_types: Filter by specific message types (e.g., [MessageType.TASK_COMPLETE])
            exclude_sender: Exclude messages from specific agent_id

        Returns:
            List of messages (newest first), limited by 'limit' parameter

        Example:
            >>> # Get last 5 task completion messages
            >>> messages = central_post.get_recent_messages(
            ...     limit=5,
            ...     message_types=[MessageType.TASK_COMPLETE]
            ... )
            >>> for msg in messages:
            ...     print(f"{msg.sender_id}: {msg.content.get('content')}")
        """
        filtered_messages = self._processed_messages.copy()

        # Filter by timestamp if specified
        if since_time is not None:
            filtered_messages = [msg for msg in filtered_messages if msg.timestamp >= since_time]

        # Filter by message types if specified
        if message_types is not None:
            filtered_messages = [msg for msg in filtered_messages if msg.message_type in message_types]

        # Exclude specific sender if specified
        if exclude_sender is not None:
            filtered_messages = [msg for msg in filtered_messages if msg.sender_id != exclude_sender]

        # Sort by timestamp (newest first) and limit
        filtered_messages.sort(key=lambda m: m.timestamp, reverse=True)

        return filtered_messages[:limit]

    # Agent Awareness Query Methods

    def query_team_awareness(self, query_type: str, agent_id: Optional[str] = None) -> Dict[str, Any]:
        """
        Centralized awareness queries maintaining O(N) complexity.

        Args:
            query_type: Type of awareness query to perform
            agent_id: Optional agent ID for agent-specific queries

        Returns:
            Query results as dictionary

        Query types:
            - 'team_composition': Current team makeup
            - 'phase_distribution': Agents by phase
            - 'confidence_landscape': Confidence levels by depth
            - 'convergence_readiness': Synthesis criteria status
            - 'collaboration_graph': Agent collaboration patterns
            - 'domain_coverage': Explored domains and gaps
        """
        queries = {
            'team_composition': self._get_team_composition,
            'phase_distribution': self._get_phase_distribution,
            'confidence_landscape': self._get_confidence_by_depth,
            'convergence_readiness': self._check_synthesis_criteria,
            'collaboration_graph': self._get_collaboration_patterns,
            'domain_coverage': self._get_explored_domains
        }

        if query_type not in queries:
            return {'error': f'Unknown query type: {query_type}'}

        return queries[query_type](agent_id)

    def _get_team_composition(self, agent_id: Optional[str] = None) -> Dict[str, Any]:
        """Get current team composition and statistics."""
        active_agents = self.agent_registry.get_active_agents()

        composition = {
            'total_agents': len(active_agents),
            'agents_by_type': {},
            'agents': active_agents
        }

        for agent in active_agents:
            agent_type = agent['agent_type']
            if agent_type not in composition['agents_by_type']:
                composition['agents_by_type'][agent_type] = 0
            composition['agents_by_type'][agent_type] += 1

        return composition

    def _get_phase_distribution(self, agent_id: Optional[str] = None) -> Dict[str, Any]:
        """Get distribution of agents across phases."""
        distribution = {
            'exploration': self.agent_registry.get_agents_in_phase('exploration'),
            'analysis': self.agent_registry.get_agents_in_phase('analysis'),
            'synthesis': self.agent_registry.get_agents_in_phase('synthesis')
        }

        return {
            'phases': {
                phase: len(agents) for phase, agents in distribution.items()
            },
            'details': distribution
        }

    def _get_confidence_by_depth(self, agent_id: Optional[str] = None) -> Dict[str, Any]:
        """Get confidence levels mapped to helical depth."""
        agents = self.agent_registry.get_active_agents()

        confidence_map = []
        for agent in agents:
            confidence_map.append({
                'agent_id': agent['agent_id'],
                'depth_ratio': agent['depth_ratio'],
                'confidence': agent['avg_confidence'],
                'phase': agent['phase']
            })

        # Sort by depth
        confidence_map.sort(key=lambda x: x['depth_ratio'])

        return {
            'confidence_map': confidence_map,
            'avg_confidence_by_phase': self._calculate_phase_confidence()
        }

    def _check_synthesis_criteria(self, agent_id: Optional[str] = None) -> Dict[str, Any]:
        """Check if natural selection criteria for synthesis are met."""
        convergence_status = self.agent_registry.get_convergence_status()

        # Check for synthesis-ready agents
        synthesis_agents = self.agent_registry.get_agents_in_phase('synthesis')
        ready_agents = []

        for s_agent_id, agent_data in synthesis_agents.items():
            agent_info = self.agent_registry.get_agent_info(s_agent_id)
            if agent_info:
                avg_conf = agent_info['performance'].get('avg_confidence', 0.0)
                depth_ratio = agent_info['position'].get('depth_ratio', 0.0)

                if depth_ratio >= 0.7 and avg_conf >= 0.8:
                    ready_agents.append({
                        'agent_id': s_agent_id,
                        'confidence': avg_conf,
                        'depth_ratio': depth_ratio
                    })

        return {
            'synthesis_ready': len(ready_agents) > 0,
            'ready_agents': ready_agents,
            'convergence_status': convergence_status,
            'blocking_factors': self._identify_synthesis_blockers()
        }

    def _get_collaboration_patterns(self, agent_id: Optional[str] = None) -> Dict[str, Any]:
        """Get agent collaboration patterns."""
        if agent_id:
            # Get specific agent's collaborations
            agent_info = self.agent_registry.get_agent_info(agent_id)
            if not agent_info:
                return {'error': f'Agent {agent_id} not found'}

            return {
                'agent_id': agent_id,
                'influenced': agent_info['collaborations'],
                'nearby_agents': self.agent_registry.get_nearby_agents(agent_id)
            }
        else:
            # Get overall collaboration graph
            return {
                'collaboration_density': self.agent_registry._calculate_collaboration_density(),
                'collaboration_graph': dict(self.agent_registry._collaboration_graph)
            }

    def _get_explored_domains(self, agent_id: Optional[str] = None) -> Dict[str, Any]:
        """Get domains that have been explored and identify gaps."""
        explored_domains = set()
        domain_agents = {}

        for a_id, metadata in self.agent_registry._agent_metadata.items():
            capabilities = self.agent_registry._capability_matrix.get(a_id, {})
            domain = capabilities.get('domain')
            if domain:
                explored_domains.add(domain)
                if domain not in domain_agents:
                    domain_agents[domain] = []
                domain_agents[domain].append(a_id)

        # Identify potential gaps
        standard_domains = {'general', 'technical', 'creative', 'analytical', 'critical'}
        missing_domains = standard_domains - explored_domains

        return {
            'explored': list(explored_domains),
            'missing': list(missing_domains),
            'domain_agents': domain_agents,
            'coverage_ratio': len(explored_domains) / len(standard_domains) if standard_domains else 0
        }

    def _calculate_phase_confidence(self) -> Dict[str, float]:
        """Calculate average confidence by phase."""
        phase_confidences = {'exploration': [], 'analysis': [], 'synthesis': []}

        for phase in phase_confidences:
            agents = self.agent_registry.get_agents_in_phase(phase)
            for agent_id in agents:
                agent_info = self.agent_registry.get_agent_info(agent_id)
                if agent_info:
                    conf = agent_info['performance'].get('avg_confidence', 0.0)
                    phase_confidences[phase].append(conf)

        return {
            phase: sum(confs) / len(confs) if confs else 0.0
            for phase, confs in phase_confidences.items()
        }

    def _identify_synthesis_blockers(self) -> List[str]:
        """Identify factors blocking synthesis readiness."""
        blockers = []

        # Check confidence trend
        convergence = self.agent_registry.get_convergence_status()
        if convergence['confidence_trend'] == 'DECLINING':
            blockers.append('Confidence trend is declining')

        # Check synthesis agent presence
        if convergence['phase_distribution']['synthesis'] == 0:
            blockers.append('No synthesis agents active')

        # Check collaboration density
        if convergence['collaboration_density'] < 0.2:
            blockers.append('Low collaboration between agents')

        # Check exploration coverage
        domains = self._get_explored_domains()
        if domains['coverage_ratio'] < 0.5:
            blockers.append(f"Limited domain coverage ({domains['coverage_ratio']:.1%})")

        return blockers

    def get_agent_awareness_info(self, agent_id: str) -> Optional[Dict[str, Any]]:
        """
        Get comprehensive awareness information for a specific agent.

        Args:
            agent_id: Agent to query

        Returns:
            Dictionary with agent's awareness context
        """
        agent_info = self.agent_registry.get_agent_info(agent_id)
        if not agent_info:
            return None

        # Get phase-appropriate context
        phase = agent_info['phase']
        nearby_agents = self.agent_registry.get_nearby_agents(agent_id)

        awareness_context = {
            'self': agent_info,
            'nearby_agents': nearby_agents,
            'phase_peers': list(self.agent_registry.get_agents_in_phase(phase).keys()),
            'convergence_status': self.agent_registry.get_convergence_status()
        }

        # Add phase-specific awareness
        if phase == 'exploration':
            awareness_context['unexplored_domains'] = self._get_explored_domains()['missing']
        elif phase == 'analysis':
            convergence = self.agent_registry.get_convergence_status()
            awareness_context['confidence_trend'] = convergence['confidence_trend']
        elif phase == 'synthesis':
            awareness_context['synthesis_ready'] = self._check_synthesis_criteria()['synthesis_ready']

        return awareness_context

    # Performance metrics methods (for Hypothesis H2)
    
    def get_current_time(self) -> float:
        """Get current timestamp for performance measurements."""
        return time.time()
    
    def get_message_throughput(self) -> float:
        """
        Calculate message processing throughput.
        
        Returns:
            Messages processed per second
        """
        if not self._metrics_enabled or self._total_messages_processed == 0:
            return 0.0
        
        elapsed_time = time.time() - self._start_time
        if elapsed_time == 0:
            return 0.0
        
        return self._total_messages_processed / elapsed_time
    
    def measure_communication_overhead(self, num_messages: int, processing_time: float) -> float:
        """
        Measure communication overhead vs processing time.
        
        Args:
            num_messages: Number of messages in the measurement
            processing_time: Actual processing time for comparison
            
        Returns:
            Communication overhead time
        """
        if not self._metrics_enabled:
            return 0.0
        
        # Simulate communication overhead calculation
        if self._processing_times:
            avg_msg_time = sum(self._processing_times) / len(self._processing_times)
            communication_overhead = avg_msg_time * num_messages
            return communication_overhead
        
        return 0.0
    
    def record_overhead_ratio(self, overhead_ratio: float) -> None:
        """
        Record overhead ratio for hypothesis validation.
        
        Args:
            overhead_ratio: Communication overhead / processing time ratio
        """
        if self._metrics_enabled:
            self._overhead_ratios.append(overhead_ratio)
    
    def get_average_overhead_ratio(self) -> float:
        """
        Get average overhead ratio across all measurements.
        
        Returns:
            Average overhead ratio
        """
        if not self._overhead_ratios:
            return 0.0
        
        return sum(self._overhead_ratios) / len(self._overhead_ratios)
    
    def record_scaling_metric(self, agent_count: int, processing_time: float) -> None:
        """
        Record scaling performance metric.
        
        Args:
            agent_count: Number of agents in the test
            processing_time: Time to process messages from all agents
        """
        if self._metrics_enabled:
            self._scaling_metrics[agent_count] = processing_time
    
    def get_scaling_metrics(self) -> Dict[int, float]:
        """
        Get scaling performance metrics.
        
        Returns:
            Dictionary mapping agent count to processing time
        """
        return self._scaling_metrics.copy()
    
    async def start_async_processing(self, max_concurrent_processors: int = 3) -> None:
        """Start async message processors."""
        for i in range(max_concurrent_processors):
            processor = asyncio.create_task(self._async_message_processor(f"processor_{i}"))
            self._async_processors.append(processor)
    
    async def _async_message_processor(self, processor_id: str) -> None:
        """Individual async message processor."""
        while self._is_active:
            try:
                message = await self.process_next_message_async()
                if message is None:
                    # No messages to process, wait briefly
                    await asyncio.sleep(0.01)
                    continue
                    
                logger.debug(f"Processor {processor_id} handled message {message.message_id}")
                
            except Exception as e:
                logger.error(f"Async processor {processor_id} error: {e}")
                await asyncio.sleep(0.1)  # Brief recovery delay
    
    def shutdown(self) -> None:
        """Shutdown the central post and disconnect all agents."""
        self._is_active = False
        
        # Clear all connections
        self._registered_agents.clear()
        self._connection_times.clear()
        
        # Clear message queue
        while not self._message_queue.empty():
            try:
                self._message_queue.get_nowait()
            except Empty:
                break
    
    async def shutdown_async(self) -> None:
        """Shutdown async components."""
        self._is_active = False
        
        # Cancel async processors
        for processor in self._async_processors:
            processor.cancel()
        
        # Wait for processors to finish
        if self._async_processors:
            await asyncio.gather(*self._async_processors, return_exceptions=True)
        
        self._async_processors.clear()
    
    def get_performance_summary(self) -> Dict[str, Any]:
        """
        Get comprehensive performance summary for analysis.
        
        Returns:
            Dictionary containing all performance metrics
        """
        if not self._metrics_enabled:
            return {"metrics_enabled": False}
        
        return {
            "metrics_enabled": True,
            "total_messages_processed": self._total_messages_processed,
            "message_throughput": self.get_message_throughput(),
            "average_overhead_ratio": self.get_average_overhead_ratio(),
            "scaling_metrics": self.get_scaling_metrics(),
            "active_connections": self.active_connections,
            "uptime": time.time() - self._start_time,
            "async_processors": len(self._async_processors),
            "async_queue_size": self._async_message_queue.qsize() if self._async_message_queue else 0
        }
    
    def accept_high_confidence_result(self, message: Message, min_confidence: float = 0.8) -> bool:
        """
        Accept agent results that meet minimum confidence threshold.
        
        This implements the natural selection aspect of the helix model -
        only high-quality results from synthesis agents deep in the helix
        are accepted as final output from the central coordination system.
        
        Args:
            message: Message containing agent result
            min_confidence: Minimum confidence threshold (0.0 to 1.0)
            
        Returns:
            True if result was accepted, False if rejected
        """
        if message.message_type != MessageType.STATUS_UPDATE:
            return False
        
        content = message.content
        confidence = content.get("confidence", 0.0)
        depth_ratio = content.get("position_info", {}).get("depth_ratio", 0.0)
        agent_type = content.get("agent_type", "")
        
        # Only synthesis agents can produce final output
        if agent_type != "synthesis":
            return False
        
        # Synthesis agents should be deep in the helix (>0.7) with high confidence
        if depth_ratio >= 0.7 and confidence >= min_confidence:
            # Accept the result - add to processed messages
            self._processed_messages.append(message)
            self._total_messages_processed += 1
            return True
        else:
            # Reject the result
            return False

    # Memory Integration Methods (Priority 5: Memory and Context Persistence)
    
    def store_agent_result_as_knowledge(self, agent_id: str, content: str, 
                                      confidence: float, domain: str = "general",
                                      tags: Optional[List[str]] = None) -> bool:
        """
        Store agent result as knowledge in the persistent knowledge base.
        
        Args:
            agent_id: ID of the agent producing the result
            content: Content of the result to store
            confidence: Confidence level of the result (0.0 to 1.0)
            domain: Domain/category for the knowledge
            tags: Optional tags for the knowledge entry
            
        Returns:
            True if knowledge was stored successfully, False otherwise
        """
        if not self._memory_enabled or not self.knowledge_store:
            return False
        
        try:
            # Convert confidence to ConfidenceLevel enum
            if confidence >= 0.8:
                confidence_level = ConfidenceLevel.HIGH
            elif confidence >= 0.6:
                confidence_level = ConfidenceLevel.MEDIUM
            else:
                confidence_level = ConfidenceLevel.LOW
            
            # Store in knowledge base using correct method signature
            entry_id = self.knowledge_store.store_knowledge(
                knowledge_type=KnowledgeType.TASK_RESULT,
                content={"result": content, "confidence": confidence},
                confidence_level=confidence_level,
                source_agent=agent_id,
                domain=domain,
                tags=tags
            )
            return entry_id is not None
            
        except Exception as e:
            logger.error(f"Failed to store knowledge from agent {agent_id}: {e}")
            return False
    
    def retrieve_relevant_knowledge(self, domain: Optional[str] = None,
                                  knowledge_type: Optional[KnowledgeType] = None,
                                  keywords: Optional[List[str]] = None,
                                  min_confidence: Optional[ConfidenceLevel] = None,
                                  limit: int = 10) -> List[KnowledgeEntry]:
        """
        Retrieve relevant knowledge from the knowledge base.
        
        Args:
            domain: Filter by domain
            knowledge_type: Filter by knowledge type
            keywords: Keywords to search for
            min_confidence: Minimum confidence level
            limit: Maximum number of entries to return
            
        Returns:
            List of relevant knowledge entries
        """
        if not self._memory_enabled or not self.knowledge_store:
            return []
        
        try:
            from src.memory.knowledge_store import KnowledgeQuery
            query = KnowledgeQuery(
                knowledge_types=[knowledge_type] if knowledge_type else None,
                domains=[domain] if domain else None,
                content_keywords=keywords,
                min_confidence=min_confidence,
                limit=limit
            )
            return self.knowledge_store.retrieve_knowledge(query)
        except Exception as e:
            logger.error(f"Failed to retrieve knowledge: {e}")
            return []
    
    def get_task_strategy_recommendations(self, task_description: str,
                                        task_type: str = "general",
                                        complexity: str = "MODERATE") -> Dict[str, Any]:
        """
        Get strategy recommendations based on task memory.

        Args:
            task_description: Description of the task
            task_type: Type of task (e.g., "research", "analysis", "synthesis")
            complexity: Task complexity level ("SIMPLE", "MODERATE", "COMPLEX", "VERY_COMPLEX")
            
        Returns:
            Dictionary containing strategy recommendations
        """
        if not self._memory_enabled or not self.task_memory:
            return {}

        try:
            from src.memory.task_memory import TaskComplexity
            # Convert string complexity to enum
            complexity_enum = TaskComplexity.MODERATE
            if complexity.upper() == "SIMPLE":
                complexity_enum = TaskComplexity.SIMPLE
            elif complexity.upper() == "COMPLEX":
                complexity_enum = TaskComplexity.COMPLEX
            elif complexity.upper() == "VERY_COMPLEX":
                complexity_enum = TaskComplexity.VERY_COMPLEX
                
            return self.task_memory.recommend_strategy(
                task_description=task_description,
                task_type=task_type,
                complexity=complexity_enum
            )
        except Exception as e:
            logger.error(f"Failed to get strategy recommendations: {e}")
            return {}
    
    def compress_large_context(self, context: str, 
                             strategy: CompressionStrategy = CompressionStrategy.EXTRACTIVE_SUMMARY,
                             target_size: Optional[int] = None):
        """
        Compress large context using the context compression system.
        
        Args:
            context: Content to compress
            strategy: Compression strategy to use
            target_size: Optional target size for compression
            
        Returns:
            CompressedContext object or None if compression failed
        """
        if not self._memory_enabled or not self.context_compressor:
            return None
        
        try:
            # Convert string context to dict format expected by compressor
            context_dict = {"main_content": context}
            return self.context_compressor.compress_context(
                context=context_dict,
                target_size=target_size,
                strategy=strategy
            )
        except Exception as e:
            logger.error(f"Failed to compress context: {e}")
            return None
    
    def get_memory_summary(self) -> Dict[str, Any]:
        """
        Get summary of memory system status and contents.

        Returns:
            Dictionary with memory system summary
        """
        if not self._memory_enabled:
            return {
                "knowledge_entries": 0,
                "task_patterns": 0,
                "memory_enabled": False
            }

        try:
            summary: Dict[str, Any] = {"memory_enabled": True}
            
            if self.knowledge_store:
                # Get knowledge entry count using proper query
                from src.memory.knowledge_store import KnowledgeQuery
                query = KnowledgeQuery(limit=1000)
                all_knowledge = self.knowledge_store.retrieve_knowledge(query)
                summary["knowledge_entries"] = len(all_knowledge)
                
                # Get domain breakdown
                domains: Dict[str, int] = {}
                for entry in all_knowledge:
                    domains[entry.domain] = domains.get(entry.domain, 0) + 1
                summary["knowledge_by_domain"] = domains
            else:
                summary["knowledge_entries"] = 0
                summary["knowledge_by_domain"] = {}
            
            if self.task_memory:
                # Get task pattern count and summary
                memory_summary = self.task_memory.get_memory_summary()
                summary["task_patterns"] = memory_summary.get("total_patterns", 0)
                summary["task_executions"] = memory_summary.get("total_executions", 0)
                
                # Handle success rate calculation from outcome distribution
                outcome_dist = memory_summary.get("outcome_distribution", {})
                total_executions = sum(outcome_dist.values()) if outcome_dist else 0
                if total_executions > 0:
                    successful_outcomes = outcome_dist.get("success", 0) + outcome_dist.get("partial_success", 0)
                    summary["success_rate"] = successful_outcomes / total_executions
                else:
                    summary["success_rate"] = 0.0
                
                # Get top task types
                summary["top_task_types"] = memory_summary.get("top_task_types", {})
                summary["success_by_complexity"] = memory_summary.get("success_by_complexity", {})
            else:
                summary["task_patterns"] = 0
                summary["task_executions"] = 0
                summary["success_rate"] = 0.0
                summary["top_task_types"] = {}
                summary["success_by_complexity"] = {}
            
            return summary
            
        except Exception as e:
            logger.error(f"Failed to get memory summary: {e}")
            return {
                "knowledge_entries": 0,
                "task_patterns": 0,
                "memory_enabled": True,
                "error": str(e)
            }
    # SYSTEM AUTONOMY METHODS (System Action Execution)
    # ===========================================================================

    def request_system_action(self, agent_id: str, command: str,
                             context: str = "", workflow_id: Optional[str] = None) -> str:
        """
        Agent requests system action (command execution).

        Args:
            agent_id: ID of requesting agent
            command: Command to execute
            context: Context/reason for command
            workflow_id: Associated workflow ID

        Returns:
            action_id for tracking the request
        """
        logger.info(f"System action requested by {agent_id}: {command}")
        if context:
            logger.info(f"  Context: {context}")

        # Generate action ID
        self._action_id_counter += 1
        action_id = f"action_{self._action_id_counter:04d}"

        # Classify command by trust level
        trust_level = self.trust_manager.classify_command(command)

        logger.info(f"  Trust level: {trust_level.value}")
        logger.info(f"  Action ID: {action_id}")

        if trust_level == TrustLevel.BLOCKED:
            # Blocked commands are denied immediately
            logger.warning(f"✗ Command BLOCKED: {command}")

            # Create denial message
            self._broadcast_action_denial(action_id, agent_id, command, "Command is blocked by trust policy")

            # Store denial result
            result = CommandResult(
                command=command,
                exit_code=-1,
                stdout="",
                stderr="Command blocked by trust policy",
                duration=0.0,
                success=False,
                error_category=None,
                cwd=str(self.system_executor.default_cwd),
                venv_active=False
            )
            self._action_results[action_id] = result

            return action_id

        elif trust_level == TrustLevel.SAFE:
            # Safe commands execute immediately
            logger.info(f"✓ Executing SAFE command immediately")

            result = self.system_executor.execute_command(
                command=command,
                context=context
            )

            # Store result in database
            command_hash = self.system_executor.compute_command_hash(command)
            agent_info = self.agent_registry.get_agent_info(agent_id)
            agent_type = agent_info.get('metadata', {}).get('agent_type') if agent_info else None

            self.command_history.record_execution(
                command=command,
                command_hash=command_hash,
                result=result,
                agent_id=agent_id,
                agent_type=agent_type,
                workflow_id=workflow_id,
                trust_level=trust_level,
                approved_by="auto",
                context=context
            )

            # Store result for retrieval
            self._action_results[action_id] = result

            # Broadcast result
            self._broadcast_action_result(action_id, agent_id, command, result)

            # Log command output for visibility
            logger.info(f"📤 Command result broadcast:")
            logger.info(f"   Success: {result.success}")
            logger.info(f"   Exit code: {result.exit_code}")
            logger.info(f"   Duration: {result.duration:.2f}s")
            if result.stdout:
                logger.info(f"   Output: {result.stdout[:500]}")
            if result.stderr:
                logger.warning(f"   Errors: {result.stderr[:500]}")

            return action_id

        else:  # TrustLevel.REVIEW
            # Review commands need approval
            logger.info(f"⚠ Command requires APPROVAL")

            # 1. Check for command deduplication within workflow
            if workflow_id:
                command_hash = self.system_executor.compute_command_hash(command)

                # Check if already executed in this workflow
                if workflow_id in self._executed_commands:
                    if command_hash in self._executed_commands[workflow_id]:
                        cached_result = self._executed_commands[workflow_id][command_hash]
                        logger.info(f"⚡ Command already executed in workflow (using cached result)")
                        logger.info(f"   Previous execution: success={cached_result.success}, exit_code={cached_result.exit_code}")

                        # Return cached result
                        self._action_results[action_id] = cached_result

                        # Broadcast cached result with deduplication notice
                        self._broadcast_action_result(action_id, agent_id, command, cached_result)

                        return action_id

            # 2. Check for workflow-scoped auto-approval rules
            auto_approve_rule = self.approval_manager.check_auto_approve(command, workflow_id)

            if auto_approve_rule:
                # Auto-approved by workflow rule
                logger.info(f"⚡ Command auto-approved by workflow rule: {auto_approve_rule}")

                result = self.system_executor.execute_command(
                    command=command,
                    context=context
                )

                # Store result in database
                command_hash = self.system_executor.compute_command_hash(command)
                agent_info = self.agent_registry.get_agent_info(agent_id)
                agent_type = agent_info.get('metadata', {}).get('agent_type') if agent_info else None

                self.command_history.record_execution(
                    command=command,
                    command_hash=command_hash,
                    result=result,
                    agent_id=agent_id,
                    agent_type=agent_type,
                    workflow_id=workflow_id,
                    trust_level=trust_level,
                    approved_by="auto_rule",
                    context=context
                )

                # Cache in workflow deduplication
                if workflow_id:
                    if workflow_id not in self._executed_commands:
                        self._executed_commands[workflow_id] = {}
                    self._executed_commands[workflow_id][command_hash] = result

                # Store result for retrieval
                self._action_results[action_id] = result

                # Broadcast result
                self._broadcast_action_result(action_id, agent_id, command, result)

                # Log output
                logger.info(f"📤 Auto-approved command result:")
                logger.info(f"   Success: {result.success}")
                logger.info(f"   Exit code: {result.exit_code}")
                if result.stdout:
                    logger.info(f"   Output: {result.stdout[:500]}")

                return action_id

            # 3. Request user approval via ApprovalManager
            approval_id = self.approval_manager.request_approval(
                command=command,
                agent_id=agent_id,
                context=context,
                trust_level=trust_level,
                workflow_id=workflow_id
            )

            # Track action -> approval mapping
            self._action_approvals[action_id] = approval_id

            # Create threading event for workflow to wait on
            approval_event = threading.Event()
            self._approval_events[approval_id] = approval_event

            logger.info(f"  Approval ID: {approval_id}")
            logger.info(f"  Workflow ID: {workflow_id or 'None'}")

            # Broadcast approval needed message
            self._broadcast_approval_needed(action_id, approval_id, agent_id, command, context)

            return action_id

    def get_action_result(self, action_id: str) -> Optional[CommandResult]:
        """
        Get result of a system action.

        Args:
            action_id: Action ID to query

        Returns:
            CommandResult if available, None otherwise
        """
        return self._action_results.get(action_id)

    def wait_for_approval(self, action_id: str, timeout: float = 300.0) -> Optional[CommandResult]:
        """
        Wait for approval to be processed and return result.

        This method blocks until the approval is processed (approved or denied)
        or the timeout is reached. Used by workflows to pause execution while
        waiting for user approval.

        Args:
            action_id: Action ID to wait for
            timeout: Maximum seconds to wait (default 300 = 5 minutes)

        Returns:
            CommandResult if approval processed, None if timeout or not found
        """
        # Check if action already has result (SAFE commands, cached, auto-approved)
        result = self._action_results.get(action_id)
        if result is not None:
            return result

        # Get approval_id for this action
        approval_id = self._action_approvals.get(action_id)
        if not approval_id:
            logger.warning(f"No approval_id found for action {action_id}")
            return None

        # Get the event for this approval
        event = self._approval_events.get(approval_id)
        if not event:
            logger.warning(f"No approval event found for {approval_id}")
            return None

        logger.info(f"⏸️  Waiting for approval: {approval_id} (timeout: {timeout}s)")

        # Wait for event to be signaled (blocks workflow thread)
        if event.wait(timeout):
            # Approval processed - get result
            result = self._action_results.get(action_id)
            if result:
                logger.info(f"✓ Approval processed, action completed: success={result.success}")
            else:
                logger.warning(f"⚠️  Approval processed but no result found for {action_id}")
            return result
        else:
            # Timeout
            logger.error(f"❌ Approval timeout after {timeout}s for {approval_id}")
            return None

    def approve_system_action(self, approval_id: str, decision: 'ApprovalDecision',
                             decided_by: str = "user") -> bool:
        """
        Approve a pending system action with specific decision type.

        This method integrates with ApprovalManager to handle approval decisions
        including "always approve" rules that apply for the current workflow session.

        Args:
            approval_id: Approval request ID
            decision: Type of approval decision (ApprovalDecision enum)
            decided_by: Who made the decision (default: "user")

        Returns:
            True if approved and executed successfully, False otherwise
        """
        from src.execution.approval_manager import ApprovalDecision

        logger.info(f"=" * 60)
        logger.info(f"Processing approval decision: {approval_id}")
        logger.info(f"  Decision: {decision.value}")
        logger.info(f"  Decided by: {decided_by}")

        # Process decision in ApprovalManager
        success = self.approval_manager.decide_approval(
            approval_id=approval_id,
            decision=decision,
            decided_by=decided_by
        )

        if not success:
            logger.error(f"Failed to process approval decision: {approval_id}")
            return False

        # Get approval request details
        approval_request = self.approval_manager.get_approval_status(approval_id)

        if not approval_request:
            logger.error(f"Approval request not found: {approval_id}")
            return False

        # Handle denial
        if decision == ApprovalDecision.DENY:
            logger.info(f"✗ Command DENIED by user")

            # Find corresponding action_id
            action_id = None
            for aid, apid in self._action_approvals.items():
                if apid == approval_id:
                    action_id = aid
                    break

            if action_id:
                # Create denial result
                denial_result = CommandResult(
                    command=approval_request.command,
                    exit_code=-1,
                    stdout="",
                    stderr="Command denied by user",
                    duration=0.0,
                    success=False,
                    error_category=None,
                    cwd=str(self.system_executor.default_cwd),
                    venv_active=False
                )

                # Store denial result
                self._action_results[action_id] = denial_result

                # Broadcast denial
                self._broadcast_action_denial(
                    action_id=action_id,
                    agent_id=approval_request.agent_id,
                    command=approval_request.command,
                    reason="Denied by user"
                )

            # Signal waiting workflow thread that approval is processed (denied)
            if approval_id in self._approval_events:
                self._approval_events[approval_id].set()
                logger.info(f"▶️  Signaled workflow to resume (command denied)")
                # Clean up event
                del self._approval_events[approval_id]

            return True

        # Execute approved command
        logger.info(f"✓ Executing approved command: {approval_request.command}")

        result = self.system_executor.execute_command(
            command=approval_request.command,
            context=approval_request.context
        )

        # Store in database
        command_hash = self.system_executor.compute_command_hash(approval_request.command)
        agent_info = self.agent_registry.get_agent_info(approval_request.agent_id)
        agent_type = agent_info.get('metadata', {}).get('agent_type') if agent_info else None

        self.command_history.record_execution(
            command=approval_request.command,
            command_hash=command_hash,
            result=result,
            agent_id=approval_request.agent_id,
            agent_type=agent_type,
            workflow_id=approval_request.workflow_id,
            trust_level=approval_request.trust_level,
            approved_by=decided_by,
            context=approval_request.context
        )

        # Cache in workflow deduplication
        if approval_request.workflow_id:
            if approval_request.workflow_id not in self._executed_commands:
                self._executed_commands[approval_request.workflow_id] = {}
            self._executed_commands[approval_request.workflow_id][command_hash] = result

        # Find corresponding action_id
        action_id = None
        for aid, apid in self._action_approvals.items():
            if apid == approval_id:
                action_id = aid
                break

        if not action_id:
            # Generate new action_id if mapping not found
            self._action_id_counter += 1
            action_id = f"action_{self._action_id_counter:04d}"
            logger.warning(f"No action_id mapping found, generated new: {action_id}")

        # Store result
        self._action_results[action_id] = result

        # Broadcast result
        self._broadcast_action_result(
            action_id=action_id,
            agent_id=approval_request.agent_id,
            command=approval_request.command,
            result=result
        )

        # Log output
        logger.info(f"📤 Approved command executed:")
        logger.info(f"   Success: {result.success}")
        logger.info(f"   Exit code: {result.exit_code}")
        logger.info(f"   Duration: {result.duration:.2f}s")
        if result.stdout:
            logger.info(f"   Output: {result.stdout[:500]}")
        if result.stderr:
            logger.warning(f"   Errors: {result.stderr[:500]}")
        logger.info(f"=" * 60)

        # Signal waiting workflow thread that approval is processed
        if approval_id in self._approval_events:
            self._approval_events[approval_id].set()
            logger.info(f"▶️  Signaled workflow to resume (approval processed)")
            # Clean up event
            del self._approval_events[approval_id]

        return True

    def approve_action(self, approval_id: str, approver: str = "user") -> bool:
        """
        Approve a pending system action.

        Args:
            approval_id: Approval request ID
            approver: Who approved (default "user")

        Returns:
            True if approved and executed successfully
        """
        logger.info(f"Approving action: {approval_id}")

        # Approve in trust manager
        success = self.trust_manager.approve_command(approval_id, approver)

        if not success:
            logger.error(f"Failed to approve: {approval_id}")
            return False

        # Get approval request details
        request = self.trust_manager.get_approval_status(approval_id)

        if not request:
            logger.error(f"Approval request not found: {approval_id}")
            return False

        # Execute the command
        logger.info(f"Executing approved command: {request.command}")

        result = self.system_executor.execute_command(
            command=request.command,
            context=request.context
        )

        # Store in database
        command_hash = self.system_executor.compute_command_hash(request.command)
        self.command_history.record_execution(
            command=request.command,
            command_hash=command_hash,
            result=result,
            agent_id=request.agent_id,
            agent_type=None,  # Will be looked up if needed
            workflow_id=None,  # Not tracked for approvals
            trust_level=request.trust_level,
            approved_by=approver,
            context=request.context
        )

        # Find corresponding action_id (search by approval_id)
        # For now, generate a new action_id
        self._action_id_counter += 1
        action_id = f"action_{self._action_id_counter:04d}"

        # Store result
        self._action_results[action_id] = result

        # Broadcast result
        self._broadcast_action_result(action_id, request.agent_id, request.command, result)

        return True

    def get_pending_actions(self, workflow_id: Optional[str] = None) -> List[Dict[str, Any]]:
        """
        Get list of pending action approvals.

        Args:
            workflow_id: Optional workflow ID to filter approvals

        Returns:
            List of pending approval dictionaries
        """
        pending = self.approval_manager.get_pending_approvals(workflow_id=workflow_id)

        return [{
            'approval_id': req.approval_id,
            'command': req.command,
            'agent_id': req.agent_id,
            'context': req.context,
            'trust_level': req.trust_level.value,
            'risk_assessment': req.risk_assessment,
            'requested_at': req.requested_at,
            'expires_at': req.expires_at,
            'workflow_id': req.workflow_id
        } for req in pending]

    def _handle_system_action_request(self, message: Message) -> None:
        """
        Handle system action request from agent.

        Args:
            message: SYSTEM_ACTION_REQUEST message
        """
        agent_id = message.sender_id
        command = message.content.get('command', '')
        context = message.content.get('context', '')
        workflow_id = message.content.get('workflow_id')

        if not command:
            logger.warning(f"Empty command in action request from {agent_id}")
            return

        # Request action (will handle classification and execution/approval)
        action_id = self.request_system_action(agent_id, command, context, workflow_id)

        logger.info(f"System action request processed: {action_id}")

    async def _handle_system_action_request_async(self, message: Message) -> None:
        """
        Handle system action request from agent (async version).

        Args:
            message: SYSTEM_ACTION_REQUEST message
        """
        # For now, just call sync version
        # In the future, could make execution truly async
        self._handle_system_action_request(message)

    def _broadcast_action_result(self, action_id: str, agent_id: str,
                                 command: str, result: CommandResult) -> None:
        """
        Broadcast action result back to requesting agent.

        Args:
            action_id: Action ID
            agent_id: Requesting agent ID
            command: Command that was executed
            result: Command execution result
        """
        result_message = Message(
            sender_id="central_post",
            message_type=MessageType.SYSTEM_ACTION_RESULT,
            content={
                'action_id': action_id,
                'target_agent': agent_id,
                'command': command,
                'success': result.success,
                'exit_code': result.exit_code,
                'stdout': result.stdout[:500],  # Preview
                'stderr': result.stderr[:500],
                'duration': result.duration,
                'error_category': result.error_category.value if result.error_category else None
            },
            timestamp=time.time()
        )

        self.queue_message(result_message)

    def _broadcast_approval_needed(self, action_id: str, approval_id: str,
                                   agent_id: str, command: str, context: str) -> None:
        """
        Broadcast that a command needs approval.

        Args:
            action_id: Action ID
            approval_id: Approval request ID
            agent_id: Requesting agent ID
            command: Command awaiting approval
            context: Context for command
        """
        approval_message = Message(
            sender_id="central_post",
            message_type=MessageType.SYSTEM_ACTION_APPROVAL_NEEDED,
            content={
                'action_id': action_id,
                'approval_id': approval_id,
                'agent_id': agent_id,
                'command': command,
                'context': context
            },
            timestamp=time.time()
        )

        self.queue_message(approval_message)

    def _broadcast_action_denial(self, action_id: str, agent_id: str,
                                command: str, reason: str) -> None:
        """
        Broadcast that a command was denied.

        Args:
            action_id: Action ID
            agent_id: Requesting agent ID
            command: Command that was denied
            reason: Denial reason
        """
        denial_message = Message(
            sender_id="central_post",
            message_type=MessageType.SYSTEM_ACTION_DENIED,
            content={
                'action_id': action_id,
                'target_agent': agent_id,
                'command': command,
                'reason': reason
            },
            timestamp=time.time()
        )

        self.queue_message(denial_message)


class AgentFactory:
    """
    Factory for creating agents dynamically based on task needs.
    
    The AgentFactory allows the central post to spawn new agents
    as needed during the helix processing, enabling emergent behavior
    and adaptive team composition.
    """
    
    def __init__(self, helix: "HelixGeometry", llm_client: "LMStudioClient",
                 token_budget_manager: Optional["TokenBudgetManager"] = None,
                 random_seed: Optional[int] = None, enable_dynamic_spawning: bool = True,
                 max_agents: int = 25, token_budget_limit: int = 10000,
                 web_search_client: Optional["WebSearchClient"] = None,
                 max_web_queries: int = 3):
        """
        Initialize the agent factory.

        Args:
            helix: Helix geometry for new agents
            llm_client: LM Studio client for new agents
            token_budget_manager: Optional token budget manager
            random_seed: Seed for random spawn time generation
            enable_dynamic_spawning: Enable intelligent agent spawning
            max_agents: Maximum number of agents for dynamic spawning
            token_budget_limit: Token budget limit for dynamic spawning
            web_search_client: Optional web search client for Research agents
            max_web_queries: Maximum web queries per research agent (default: 3)
        """
        self.helix = helix
        self.llm_client = llm_client
        self.token_budget_manager = token_budget_manager
        self.random_seed = random_seed
        self._agent_counter = 0
        self.enable_dynamic_spawning = enable_dynamic_spawning
        self.web_search_client = web_search_client
        self.max_web_queries = max_web_queries
        
        # Initialize dynamic spawning system if enabled
        if enable_dynamic_spawning:
            # Import here to avoid circular imports
            from src.agents.dynamic_spawning import DynamicSpawning
            self.dynamic_spawner = DynamicSpawning(
                agent_factory=self,
                confidence_threshold=0.8,
                max_agents=max_agents,
                token_budget_limit=token_budget_limit
            )
        else:
            self.dynamic_spawner = None
        
        if random_seed is not None:
            random.seed(random_seed)
    
    def create_research_agent(self, domain: str = "general",
                            spawn_time_range: Tuple[float, float] = (0.0, 0.3)) -> "LLMAgent":
        """Create a research agent with random spawn time in specified range."""
        from src.agents.specialized_agents import ResearchAgent

        spawn_time = random.uniform(*spawn_time_range)
        agent_id = f"dynamic_research_{self._agent_counter:03d}"
        self._agent_counter += 1

        return ResearchAgent(
            agent_id=agent_id,
            spawn_time=spawn_time,
            helix=self.helix,
            llm_client=self.llm_client,
            research_domain=domain,
            token_budget_manager=self.token_budget_manager,
            max_tokens=1200,
            web_search_client=self.web_search_client,
            max_web_queries=self.max_web_queries
        )
    
    def create_analysis_agent(self, analysis_type: str = "general",
                            spawn_time_range: Tuple[float, float] = (0.2, 0.7)) -> "LLMAgent":
        """Create an analysis agent with random spawn time in specified range."""
        from src.agents.specialized_agents import AnalysisAgent
        
        spawn_time = random.uniform(*spawn_time_range)
        agent_id = f"dynamic_analysis_{self._agent_counter:03d}"
        self._agent_counter += 1
        
        return AnalysisAgent(
            agent_id=agent_id,
            spawn_time=spawn_time,
            helix=self.helix,
            llm_client=self.llm_client,
            analysis_type=analysis_type,
            token_budget_manager=self.token_budget_manager,
            max_tokens=1200
        )
    
    def create_critic_agent(self, review_focus: str = "general",
                          spawn_time_range: Tuple[float, float] = (0.5, 0.8)) -> "LLMAgent":
        """Create a critic agent with random spawn time in specified range."""
        from src.agents.specialized_agents import CriticAgent
        
        spawn_time = random.uniform(*spawn_time_range)
        agent_id = f"dynamic_critic_{self._agent_counter:03d}"
        self._agent_counter += 1
        
        return CriticAgent(
            agent_id=agent_id,
            spawn_time=spawn_time,
            helix=self.helix,
            llm_client=self.llm_client,
            review_focus=review_focus,
            token_budget_manager=self.token_budget_manager,
            max_tokens=1200
        )
    
    def assess_team_needs(self, processed_messages: List[Message], 
                         current_time: float, current_agents: Optional[List["LLMAgent"]] = None) -> List["LLMAgent"]:
        """
        Assess current team composition and suggest new agents if needed.
        
        Enhanced with DynamicSpawning system that provides:
        - Confidence monitoring with trend analysis
        - Content analysis for contradictions and gaps
        - Team size optimization based on task complexity
        - Resource-aware spawning decisions
        
        Falls back to basic heuristics if dynamic spawning is disabled.
        
        Args:
            processed_messages: Messages processed so far
            current_time: Current simulation time
            current_agents: List of currently active agents
            
        Returns:
            List of recommended new agents to spawn
        """
        # Use dynamic spawning if enabled and available
        if self.enable_dynamic_spawning and self.dynamic_spawner:
            return self.dynamic_spawner.analyze_and_spawn(
                processed_messages, current_agents or [], current_time
            )
        
        # Fallback to basic heuristics for backward compatibility
        return self._assess_team_needs_basic(processed_messages, current_time)
    
    def _assess_team_needs_basic(self, processed_messages: List[Message], 
                                current_time: float) -> List["LLMAgent"]:
        """
        Basic team assessment for backward compatibility.
        
        This implements simple heuristics when dynamic spawning is disabled.
        """
        recommended_agents = []
        
        if not processed_messages:
            return recommended_agents
        
        # Analyze recent messages for patterns
        recent_messages = [msg for msg in processed_messages 
                          if msg.timestamp > current_time - 0.2]  # Last 0.2 time units
        
        if not recent_messages:
            return recommended_agents
        
        # Check for consistent low confidence
        low_confidence_count = sum(1 for msg in recent_messages
                                 if msg.content.get("confidence", 1.0) < 0.6)
        
        if low_confidence_count >= 2:
            # Spawn critic agent to improve quality
            critic = self.create_critic_agent(
                review_focus="quality_improvement",
                spawn_time_range=(current_time + 0.1, current_time + 0.3)
            )
            recommended_agents.append(critic)
        
        # Check for gaps in research domains
        research_domains = set()
        for msg in recent_messages:
            if "research_domain" in msg.content:
                research_domains.add(msg.content["research_domain"])
        
        # If only general research, add technical research
        if len(research_domains) == 1 and "general" in research_domains:
            technical_research = self.create_research_agent(
                domain="technical",
                spawn_time_range=(current_time + 0.05, current_time + 0.2)
            )
            recommended_agents.append(technical_research)
        
        # Check for need for alternative synthesis
        synthesis_count = sum(1 for msg in recent_messages
                            if msg.content.get("agent_type") == "synthesis")
        
        if synthesis_count == 0 and current_time > 0.6:
            # Late in process but no synthesis yet
            synthesis = self.create_synthesis_agent(
                output_format="comprehensive",
                spawn_time_range=(current_time + 0.1, current_time + 0.25)
            )
            recommended_agents.append(synthesis)
        
        return recommended_agents
    
    def get_spawning_summary(self) -> Dict[str, Any]:
        """
        Get summary of dynamic spawning activity.
        
        Returns:
            Dictionary with spawning statistics and activity
        """
        if self.enable_dynamic_spawning and self.dynamic_spawner:
            return self.dynamic_spawner.get_spawning_summary()
        else:
            return {
                "dynamic_spawning_enabled": False,
                "total_spawns": 0,
                "spawns_by_type": {},
                "average_priority": 0.0,
                "spawning_reasons": []
            }

    # ===========================================================================<|MERGE_RESOLUTION|>--- conflicted
+++ resolved
@@ -524,10 +524,6 @@
         self._last_search_time: float = 0.0  # Prevent search spam
         self._search_cooldown: float = web_search_cooldown
         self._current_task_description: Optional[str] = None  # Track current workflow task
-<<<<<<< HEAD
-        self._search_count: int = 0  # Track number of searches for current task
-
-=======
         self._current_workflow_id: Optional[str] = None  # Track current workflow ID for approval scoping
         self._search_count: int = 0  # Track number of searches for current task
 
@@ -549,7 +545,6 @@
 
         logger.info("System autonomy enabled: SystemExecutor, TrustManager, CommandHistory, ApprovalManager initialized")
 
->>>>>>> 0cb39d13
     @property
     def active_connections(self) -> int:
         """Get number of currently registered agents."""
@@ -752,8 +747,6 @@
         self._current_task_description = task_description
         self._search_count = 0  # Reset search counter for new task
 
-<<<<<<< HEAD
-=======
     def set_current_workflow(self, workflow_id: Optional[str]) -> None:
         """
         Set the current workflow ID for approval rule scoping.
@@ -775,7 +768,6 @@
             logger.info(f"Cleared workflow approval rules for: {self._current_workflow_id}")
             self._current_workflow_id = None
 
->>>>>>> 0cb39d13
     def process_next_message(self) -> Optional[Message]:
         """
         Process the next message in the queue (FIFO order).
@@ -1191,8 +1183,6 @@
         except Exception as e:
             logger.error(f"Agent web search request failed: {e}", exc_info=True)
 
-<<<<<<< HEAD
-=======
     def _handle_system_action_detection(self, message: Message) -> None:
         """
         Detect and handle SYSTEM_ACTION_NEEDED: pattern in agent response.
@@ -1276,7 +1266,6 @@
         except Exception as e:
             logger.error(f"Agent system action request failed: {e}", exc_info=True)
 
->>>>>>> 0cb39d13
     def _formulate_search_queries(self, task_description: str) -> List[str]:
         """
         Formulate search queries using hybrid approach: task + agent analysis.
@@ -1885,14 +1874,6 @@
         pass
     
     def _handle_status_update(self, message: Message) -> None:
-<<<<<<< HEAD
-        """Handle status update from agent and detect web search requests."""
-        # Check if agent is requesting a web search
-        content = message.content.get('content', '')
-        if isinstance(content, str) and 'WEB_SEARCH_NEEDED:' in content:
-            self._handle_web_search_request(message)
-
-=======
         """Handle status update from agent and detect web search + system action requests."""
         content = message.content.get('content', '')
 
@@ -1915,7 +1896,6 @@
             if isinstance(content, str):
                 logger.debug(f"  No SYSTEM_ACTION_NEEDED pattern found in content")
 
->>>>>>> 0cb39d13
         # Continue with normal status tracking
         pass
     
